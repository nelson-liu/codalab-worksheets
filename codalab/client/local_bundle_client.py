--- conflicted
+++ resolved
@@ -953,12 +953,12 @@
         The result can be serialized via JSON.
         """
         for item in interpreted_items:
-<<<<<<< HEAD
+            mode = item['mode']
+            data = item['interpreted']
+            properties = item['properties']
+
             try:
-                mode = item['mode']
-                data = item['interpreted']
-                properties = item['properties']
-                # if's in order of most frequent
+                # Replace data with a resolved version.
                 if mode == 'markup':
                     # no need to do anything
                     pass
@@ -986,6 +986,23 @@
                 elif mode == 'image':
                     path = self.get_target_path(data)
                     data = path_util.base64_encode(path)
+                elif mode == 'graph':
+                    # data = list of {'target': ...}
+                    # Add a 'points' field that contains the contents of the target.
+                    for info in data:
+                        target = info['target']
+                        path = self.get_target_path(target)
+                        contents = self.head_target(
+                            target,
+                            int(properties.get('maxlines', self.DEFAULT_GRAPH_MAX_LINES)),
+                            replace_non_unicode=True,
+                            base64_encode=False)
+                        if contents is not None:
+                            # Assume TSV file without header for now, just return each line as a row
+                            info['points'] = points = []
+                            for line in contents:
+                                row = line.split('\t')
+                                points.append(row)
                 elif mode == 'search':
                     data = worksheet_util.interpret_search(self, None, data)
                 elif mode == 'wsearch':
@@ -994,69 +1011,14 @@
                     pass
                 else:
                     raise UsageError('Invalid display mode: %s' % mode)
+
             except UsageError as e:
                 data = [base64.b64encode("Error: %s" % e.message)]
             except StandardError as e:
                 import traceback
                 traceback.print_exc()
                 data = [base64.b64encode("Unexpected error interpreting item")]
-=======
-            mode = item['mode']
-            data = item['interpreted']
-            properties = item['properties']
-
-            # Replace data with a resolved version.
-
-            if mode == 'markup':
-                # no need to do anything
-                pass
-            elif mode == 'record' or mode == 'table':
-                # header_name_posts is a list of (name, post-processing) pairs.
-                header, contents = data
-                # Request information
-                contents = worksheet_util.interpret_genpath_table_contents(self, contents)
-                data = (header, contents)
-            elif mode == 'contents':
-                info = self.get_target_info(data, 1)
-                if 'type' not in info:
-                    data = None
-                elif info['type'] == 'file':
-                    data = self.head_target(
-                        data,
-                        int(properties.get('maxlines', self.DEFAULT_CONTENTS_MAX_LINES)),
-                        replace_non_unicode=True)
-            elif mode == 'html':
-                data = self.head_target(data, None)
-            elif mode == 'image':
-                path = self.get_target_path(data)
-                data = path_util.base64_encode(path)
-            elif mode == 'graph':
-                # data = list of {'target': ...}
-                # Add a 'points' field that contains the contents of the target.
-                for info in data:
-                    target = info['target']
-                    path = self.get_target_path(target)
-                    contents = self.head_target(
-                        target,
-                        int(properties.get('maxlines', self.DEFAULT_GRAPH_MAX_LINES)),
-                        replace_non_unicode=True,
-                        base64_encode=False)
-                    if contents is not None:
-                        # Assume TSV file without header for now, just return each line as a row
-                        info['points'] = points = []
-                        for line in contents:
-                            row = line.split('\t')
-                            points.append(row)
-            elif mode == 'search':
-                data = worksheet_util.interpret_search(self, None, data)
-            elif mode == 'wsearch':
-                data = worksheet_util.interpret_wsearch(self, data)
-            elif mode == 'worksheet':
-                pass
-            else:
-                raise UsageError('Invalid display mode: %s' % mode)
-
->>>>>>> 9133a3ff
+
             # Assign the interpreted from the processed data
             item['interpreted'] = data
 
