"""
Legacy REST APIs moved from the codalab-worksheets Django REST server.
"""
import base64
from contextlib import closing
from cStringIO import StringIO
from datetime import datetime, timedelta
import json
from oauthlib.common import generate_token
import random
import shlex
import threading

from bottle import (
  abort,
  get,
  httplib,
  HTTPResponse,
  local,
  post,
  redirect,
  request,
  response,
)

from codalab.bundles import get_bundle_subclass, PrivateBundle
from codalab.client.json_api_client import JsonApiClient
from codalab.client.local_bundle_client import LocalBundleClient
from codalab.client.remote_bundle_client import RemoteBundleClient
from codalab.common import State, UsageError
from codalab.lib import (
  bundle_cli,
  file_util,
  formatting,
  metadata_util,
  spec_util,
  worksheet_util,
  zip_util,
)
from codalab.lib.codalab_manager import CodaLabManager
from codalab.model.tables import GROUP_OBJECT_PERMISSION_ALL
from codalab.objects.oauth2 import OAuth2Token
from codalab.objects.permission import permission_str
from codalab.server.auth import LocalUserAuthHandler, RestOAuthHandler
from codalab.server.authenticated_plugin import AuthenticatedPlugin
from codalab.server.rpc_file_handle import RPCFileHandle


def get_user_token():
    """
    Returns an access token for the authenticated user.
    This function facilitates interactions with the bundle service.
    """
    CLIENT_ID = 'codalab_cli_client'

    if request.user is None:
        return None

    # Try to find an existing token that will work.
    token = local.model.find_oauth2_token(
        CLIENT_ID,
        request.user.user_id,
        datetime.utcnow() + timedelta(minutes=5))
    if token is not None:
        return token.access_token

    # Otherwise, generate a new one.
    token = OAuth2Token(
        local.model,
        access_token=generate_token(),
        refresh_token=None,
        scopes='',
        expires=datetime.utcnow() + timedelta(hours=10),
        client_id=CLIENT_ID,
        user_id=request.user.user_id,
    )
    local.model.save_oauth2_token(token)

    return token.access_token


class BundleService(object):
    '''
    Adapts the LocalBundleClient for REST calls.
    '''

    def __init__(self):
        self.client = LocalBundleClient(
            'local', local.bundle_store, local.model, local.worker_model,
            local.upload_manager, local.download_manager,
            LocalUserAuthHandler(request.user, local.model), verbose=0)

    def _rest_url(self):
        return 'http://{rest_host}:{rest_port}'.format(**local.config['server'])

    def get_bundle_info(self, uuid):
        bundle_info = self.client.get_bundle_info(uuid, True, True, True)

        if bundle_info is None:
            return None
        # Set permissions
        bundle_info['edit_permission'] = (bundle_info['permission'] == GROUP_OBJECT_PERMISSION_ALL)
        # Format permissions into strings
        bundle_info['permission_str'] = permission_str(bundle_info['permission'])
        for group_permission in bundle_info['group_permissions']:
            group_permission['permission_str'] = permission_str(group_permission['permission'])

        metadata = bundle_info['metadata']

        cls = get_bundle_subclass(bundle_info['bundle_type'])
        for key, value in worksheet_util.get_formatted_metadata(cls, metadata):
            metadata[key] = value

        bundle_info['metadata'] = metadata
        bundle_info['editable_metadata_fields'] = worksheet_util.get_editable_metadata_fields(cls, metadata)

        return bundle_info

    def search_worksheets(self, keywords, worksheet_uuid=None):
        return self.client.search_worksheets(keywords)

    def get_worksheet_uuid(self, spec):
        # generic function sometimes get uuid already just return it.
        if spec_util.UUID_REGEX.match(spec):
            return spec
        else:
            return worksheet_util.get_worksheet_uuid(self.client, None, spec)

    def full_worksheet(self, uuid):
        """
        Return information about a worksheet. Calls
        - get_worksheet_info: get basic info
        - resolve_interpreted_items: get more information about a worksheet.
        In the future, for large worksheets, might want to break this up so
        that we can render something basic.
        """
        worksheet_info = self.client.get_worksheet_info(uuid, True, True)

        # Fetch items.
        worksheet_info['raw'] = worksheet_util.get_worksheet_lines(worksheet_info)

        # Set permissions
        worksheet_info['edit_permission'] = (worksheet_info['permission'] == GROUP_OBJECT_PERMISSION_ALL)
        # Check enable chat box
        worksheet_info['enable_chat'] = local.config.get('enable_chat', False)
        # Format permissions into strings
        worksheet_info['permission_str'] = permission_str(worksheet_info['permission'])
        for group_permission in worksheet_info['group_permissions']:
            group_permission['permission_str'] = permission_str(group_permission['permission'])

        # Go and fetch more information about the worksheet contents by
        # resolving the interpreted items.
        try:
            interpreted_items = worksheet_util.interpret_items(
                                worksheet_util.get_default_schemas(),
                                worksheet_info['items'])
        except UsageError, e:
            interpreted_items = {'items': []}
            worksheet_info['error'] = str(e)

        for item in interpreted_items['items']:
            item['interpreted_schema'] = item['interpreted']

        worksheet_info['items'] = self.client.resolve_interpreted_items(interpreted_items['items'])
        worksheet_info['raw_to_interpreted'] = interpreted_items['raw_to_interpreted']
        worksheet_info['interpreted_to_raw'] = interpreted_items['interpreted_to_raw']

        def decode_lines(interpreted):
            # interpreted is None or list of base64 encoded lines
            if interpreted is None:
                return formatting.contents_str(None)
            else:
                return map(base64.b64decode, interpreted)

        # Currently, only certain fields are base64 encoded.
        for item in worksheet_info['items']:
            if item['mode'] in ['html', 'contents']:
                item['interpreted'] = decode_lines(item['interpreted'])
            elif item['mode'] == 'table':
                for row_map in item['interpreted'][1]:
                    for k, v in row_map.iteritems():
                        if v is None:
                            row_map[k] = formatting.contents_str(v)
            if 'bundle_info' in item:
                infos = []
                if isinstance(item['bundle_info'], list):
                    infos = item['bundle_info']
                elif isinstance(item['bundle_info'], dict):
                    infos = [item['bundle_info']]
                for bundle_info in infos:
                    if bundle_info['bundle_type'] != PrivateBundle.BUNDLE_TYPE:
                        target_info = self.get_top_level_contents((bundle_info['uuid'], ''))
                        bundle_info['target_info'] = target_info
                    try:
                        if isinstance(bundle_info, dict):
                            worksheet_util.format_metadata(bundle_info.get('metadata'))
                    except Exception, e:
                        print e
                        import ipdb; ipdb.set_trace()

        return worksheet_info

    def parse_and_update_worksheet(self, uuid, lines):
        """
        Replace worksheet |uuid| with the raw contents given by |lines|.
        """
        worksheet_info = self.client.get_worksheet_info(uuid, True)
        new_items, commands = worksheet_util.parse_worksheet_form(lines, self.client, worksheet_info['uuid'])
        self.client.update_worksheet_items(worksheet_info, new_items)
        # Note: commands are ignored

    def get_bundle_file_contents(self, uuid):
        """
        If bundle is a single file, get file contents.
        Otherwise, get stdout and stderr.
        For each file, return a truncated version.
        """
        def get_summary(download_manager, info, name):
            if info['type'] == 'file':
                TRUNCATION_TEXT = (
                    '\n'
                    '... Truncated. Click link above to see full file. ...\n'
                    '\n')
                contents = download_manager.summarize_file(
                    uuid, name,
                    num_head_lines=1000, num_tail_lines=0, max_line_length=128,
                    truncation_text=TRUNCATION_TEXT, gzipped=False)
                return formatting.verbose_contents_str(contents)
            elif info['type'] == 'link':
                return  ' -> ' + info['link']

        info = self.get_top_level_contents((uuid, ''))
        if info is None:
            return {}

        if info['type'] == 'file' or info['type'] == 'link':
            info['file_contents'] = get_summary(local.download_manager, info, '')
        elif info['type'] == 'directory':
            # Read contents of stdout and stderr, in parallel since when
            # fetching the data from a worker the read can be slow.
            info['stdout'] = None
            info['stderr'] = None

            info_lock = threading.Lock()
            def get_and_update_summary(download_manager, item, name):
                result = get_summary(download_manager, item, name)
                with info_lock:
                    info[name] = result

            read_threads = []
            for item in info['contents']:
                name = item['name']
                if name in ['stdout', 'stderr'] or (item['type'] == 'file' or item['type'] == 'link'):
                    th = threading.Thread(target=get_and_update_summary, args=[local.download_manager, item, name])
                    th.start()
                    read_threads.append(th)

            for th in read_threads:
                th.join()
        return info

    def get_top_level_contents(self, target):
        info = self.client.get_target_info(target, 1)
        if info is not None and info['type'] == 'directory':
            for item in info['contents']:
                item['size_str'] = formatting.size_str(item['size'])
        return info

    def _create_cli(self, worksheet_uuid):
        """
        Create an instance of the CLI.

        The CLI uses JsonApiClient to communicate back to the REST API.
        This is admittedly not ideal since now the REST API is essentially
        making HTTP requests back to itself. Future potential solutions might
        include creating a subclass of JsonApiClient that can reroute HTTP
        requests directly to the appropriate Bottle view functions.
        """
        output_buffer = StringIO()
        rest_client = JsonApiClient(self._rest_url(), lambda: get_user_token())
        manager = CodaLabManager(
            temporary=True,
            config=local.config,
            clients={
                'local': self.client,
                self._rest_url(): rest_client
            })
        manager.set_current_worksheet_uuid('local', worksheet_uuid)
        cli = bundle_cli.BundleCLI(manager, headless=True, stdout=output_buffer, stderr=output_buffer)
        return cli, output_buffer

    def complete_command(self, worksheet_uuid, command):
        """
        Given a command string, return a list of suggestions to complete the last token.
        """
        cli, output_buffer = self._create_cli(worksheet_uuid)

        command = command.lstrip()
        if not command.startswith('cl'):
            command = 'cl ' + command

        return cli.complete_command(command)

    def get_command(self, raw_command_map):
        """
        Return a cli-command corresponding to raw_command_map contents.
        Input:
            raw_command_map: a map containing the info to edit, new_value and the action to perform
        """
        return worksheet_util.get_worksheet_info_edit_command(raw_command_map)

    def general_command(self, worksheet_uuid, command):
        """
        Executes an arbitrary CLI command with |worksheet_uuid| as the current worksheet.
        Basically, all CLI functionality should go through this command.
        The method currently intercepts stdout/stderr and returns it back to the user.
        """
        # Tokenize
        if isinstance(command, basestring):
            args = shlex.split(command)
        else:
            args = list(command)

        # Ensure command always starts with 'cl'
        if args[0] == 'cl':
            args = args[1:]

        cli, output_buffer = self._create_cli(worksheet_uuid)
        exception = None
        structured_result = None
        try:
            structured_result = cli.do_command(args)
        except SystemExit:  # as exitcode:
            # this should not happen under normal circumstances
            pass
        except BaseException as e:
            exception = str(e)

        output_str = output_buffer.getvalue()
        output_buffer.close()

        return {
            'structured_result': structured_result,
            'output': output_str,
            'exception': exception
        }

    def update_bundle_metadata(self, uuid, new_metadata):
        self.client.update_bundle_metadata(uuid, new_metadata)
        return

    def add_chat_log_info(self, query_info):
        return self.client.add_chat_log_info(query_info)

    def get_chat_log_info(self, query_info):
        return self.client.get_chat_log_info(query_info)

    def get_user_info(self, user_id):
        return self.client.get_user_info(user_id, True)

    def get_faq(self):
        return self.client.get_faq()


class RemoteBundleService(object):
    '''
    Adapts the RemoteBundleClient for REST calls.
    TODO(klopyrev): This version should eventually go away once the file upload
    logic is cleaned up. See below where this class is used for more information.
    '''
    def __init__(self):
        self.client = RemoteBundleClient(self._cli_url(),
                                         lambda command: get_user_token(), verbose=0)

    def _cli_url(self):
        return 'http://' + local.config['server']['host'] + ':' + str(local.config['server']['port'])

<<<<<<< HEAD
    def _get_user_token(self):
        """
        Returns an access token for the user. This function facilitates interactions
        with the bundle service.
        """
        CLIENT_ID = 'codalab_cli_client'

        if request.user is None:
            return None

        # Try to find an existing token that will work.
        token = local.model.find_oauth2_token(
            CLIENT_ID,
            request.user.user_id,
            datetime.utcnow() + timedelta(minutes=5))
        if token is not None:
            return token.access_token

        # Otherwise, generate a new one.
        token = OAuth2Token(
            local.model,
            access_token=generate_token(),
            refresh_token=None,
            scopes='',
            expires=datetime.utcnow() + timedelta(hours=10),
            client_id=CLIENT_ID,
            user_id=request.user.user_id,
        )
        local.model.save_oauth2_token(token)

        return token.access_token

=======
>>>>>>> 705decda
    def upload_bundle(self, source_file, bundle_type, worksheet_uuid):
        """
        Upload |source_file| (a stream) to |worksheet_uuid|.
        """
        # Construct info for creating the bundle.
        bundle_subclass = get_bundle_subclass(bundle_type) # program or data
        metadata = metadata_util.fill_missing_metadata(bundle_subclass, {}, initial_metadata={'name': source_file.filename, 'description': 'Upload ' + source_file.filename})
        info = {'bundle_type': bundle_type, 'metadata': metadata}

        # Upload it by creating a file handle and copying source_file to it (see RemoteBundleClient.upload_bundle in the CLI).
        remote_file_uuid = self.client.open_temp_file(metadata['name'])
        try:
            with closing(RPCFileHandle(remote_file_uuid, self.client.proxy)) as dest:
                file_util.copy(source_file.file, dest, autoflush=False, print_status='Uploading %s' % metadata['name'])

            pack = False  # For now, always unpack (note: do this after set remote_file_uuid, which needs the extension)
            if not pack and zip_util.path_is_archive(metadata['name']):
                metadata['name'] = zip_util.strip_archive_ext(metadata['name'])

            # Then tell the client that the uploaded file handle is there.
            new_bundle_uuid = self.client.finish_upload_bundle(
                [remote_file_uuid],
                not pack,  # unpack
                info,
                worksheet_uuid,
                True)  # add_to_worksheet
        except:
            self.client.finalize_file(remote_file_uuid)
            raise
        return new_bundle_uuid


@get('/worksheets/sample/')
def get_sample_worksheets():
    '''
    Get worksheets to display on the front page.
    Keep only |worksheet_uuids|.
    '''
    service = BundleService()

    # Select good high-quality worksheets and randomly choose some
    list_worksheets = service.search_worksheets(['tag=paper,software,data'])
    list_worksheets = random.sample(list_worksheets, min(3, len(list_worksheets)))

    # Always put home worksheet in
    list_worksheets = service.search_worksheets(['name=home']) + list_worksheets

    # Reformat
    list_worksheets = [{'uuid': val['uuid'],
                        'display_name': val.get('title') or val['name'],
                        'owner_name': val['owner_name']} for val in list_worksheets]

    response.content_type = 'application/json'
    return json.dumps(list_worksheets)


@get('/worksheets/')
def get_worksheets_landing():
    requested_ws = request.query.get('uuid', request.query.get('name', 'home'))
    service = BundleService()
    uuid = service.get_worksheet_uuid(requested_ws)
    redirect('/worksheets/%s/' % uuid)


@post('/api/worksheets/command/')
def post_worksheets_command():
    # TODO(klopyrev): The Content-Type header is not set correctly in
    # editable_field.jsx, so we can't use request.json.
    data = json.loads(request.body.read())
    service = BundleService()

    if data.get('raw_command', None):
        data['command'] = service.get_command(data['raw_command'])

    if not data.get('worksheet_uuid', None) or not data.get('command', None):
        return HTTPResponse("Must have worksheet uuid and command", status=httplib.BAD_REQUEST)

    # If 'autocomplete' field is set, return a list of completions instead
    if data.get('autocomplete', False):
        return {
            'completions': service.complete_command(data['worksheet_uuid'], data['command'])
        }

    result = service.general_command(data['worksheet_uuid'], data['command'])
    # The return value is a list, so the normal Bottle JSON return-value logic
    # doesn't apply since it handles only dicts.
    response.content_type = 'application/json'
    return json.dumps(result)


@get('/api/worksheets/<uuid:re:%s>/' % spec_util.UUID_STR)
def get_worksheet_content(uuid):
    service = BundleService()
    return service.full_worksheet(uuid)


@post('/api/worksheets/<uuid:re:%s>/' % spec_util.UUID_STR,
      apply=AuthenticatedPlugin())
def post_worksheet_content(uuid):
    data = request.json

    lines = data['lines']

    service = BundleService()
    service.parse_and_update_worksheet(uuid, lines)
    return {}


@get('/api/bundles/content/<uuid:re:%s>/' % spec_util.UUID_STR)
@get('/api/bundles/content/<uuid:re:%s>/<path:path>/' % spec_util.UUID_STR)
def get_bundle_content(uuid, path=''):
    service = BundleService()
    info = None
    bundle_info = service.get_bundle_info(uuid)
    if bundle_info and bundle_info['bundle_type'] != PrivateBundle.BUNDLE_TYPE:
        info = service.get_top_level_contents((uuid, path))
    return info if info is not None else {}


@post('/api/bundles/upload/')
def post_bundle_upload():
    # TODO(klopyrev): This file upload logic is not optimal. The upload goes
    # to the remote XML RPC bundle service, just like it did before when this
    # API was implemented in Django. Ideally, this REST server should just store
    # the upload to the bundle store directly. A bunch of logic needs to be
    # cleaned up in order for that to happen.
    service = RemoteBundleService()
    source_file = request.files['file']
    bundle_type = request.POST['bundle_type']
    worksheet_uuid = request.POST['worksheet_uuid']
    new_bundle_uuid =  service.upload_bundle(source_file, bundle_type, worksheet_uuid)
    return {'uuid': new_bundle_uuid}


@get('/api/bundles/<uuid:re:%s>/' % spec_util.UUID_STR)
def get_bundle_info(uuid):
    service = BundleService()
    bundle_info = service.get_bundle_info(uuid)
    if bundle_info is None:
        abort(httplib.NOT_FOUND, 'The bundle is not available')
    if bundle_info['bundle_type'] != PrivateBundle.BUNDLE_TYPE:
        bundle_info.update(service.get_bundle_file_contents(uuid))
    return bundle_info


@post('/api/bundles/<uuid:re:%s>/' % spec_util.UUID_STR)
def post_bundle_info(uuid):
    '''
    Save metadata information for a bundle.
    '''
    service = BundleService()
    bundle_info = service.get_bundle_info(uuid)
    # Save only if we're the owner.
    if bundle_info['edit_permission']:
        # TODO(klopyrev): The Content-Type header is not set correctly in
        # editable_field.jsx, so we can't use request.json.
        data = json.loads(request.body.read())
        new_metadata = data['metadata']

        # TODO: do this generally based on the CLI specs.
        # Remove generated fields.
        for key in ['data_size', 'created', 'time', 'time_user', 'time_system', 'memory', 'exitcode', 'actions', 'started', 'last_updated', 'run_status', 'job_handle']:
            if key in new_metadata:
                del new_metadata[key]

        # Convert to arrays
        for key in ['tags', 'language', 'architectures']:
            if key in new_metadata and isinstance(new_metadata[key], basestring):
                new_metadata[key] = new_metadata[key].split(',')

        # Convert to ints
        for key in ['request_cpus', 'request_gpus', 'request_priority']:
            if key in new_metadata:
                new_metadata[key] = int(new_metadata[key])

        service.update_bundle_metadata(uuid, new_metadata)
        bundle_info = service.get_bundle_info(uuid)
        return bundle_info
    else:
        abort(httplib.FORBIDDEN, 'Can\'t save unless you\'re the owner')


@get('/api/chatbox/')
def get_chat_box():
    """
    Return a list of chats that the current user has had
    """
    service = BundleService()
    info = {
        'user_id': request.user.user_id if request.user is not None else None
    }
    return {'chats': service.get_chat_log_info(info)}


@post('/api/chatbox',
      apply=AuthenticatedPlugin())
def post_chat_box():
    """
    Add the chat to the log.
    Return an auto response, if the chat is directed to the system.
    Otherwise, return an updated chat list of the sender.
    """
    service = BundleService()
    recipient_user_id = request.POST.get('recipientUserId', None)
    message = request.POST.get('message', None)
    worksheet_uuid = request.POST.get('worksheetId', -1)
    bundle_uuid = request.POST.get('bundleId', -1)
    info = {
        'sender_user_id': request.user.user_id,
        'recipient_user_id': recipient_user_id,
        'message': message,
        'worksheet_uuid': worksheet_uuid,
        'bundle_uuid': bundle_uuid,
    }
    chats = service.add_chat_log_info(info)
    return {'chats': chats}


@get('/api/users/')
def get_users():
    service = BundleService()
    return {
        'user_info': service.get_user_info(None) if request.user is not None else None,
    }


@get('/api/faq/')
def get_faq():
    """
    Return a list of Frequently Asked Questions.
    Currently disabled. Needs further work.
    """
    service = BundleService()
    return {'faq': service.get_faq()}<|MERGE_RESOLUTION|>--- conflicted
+++ resolved
@@ -157,9 +157,6 @@
         except UsageError, e:
             interpreted_items = {'items': []}
             worksheet_info['error'] = str(e)
-
-        for item in interpreted_items['items']:
-            item['interpreted_schema'] = item['interpreted']
 
         worksheet_info['items'] = self.client.resolve_interpreted_items(interpreted_items['items'])
         worksheet_info['raw_to_interpreted'] = interpreted_items['raw_to_interpreted']
@@ -223,7 +220,7 @@
                     '\n')
                 contents = download_manager.summarize_file(
                     uuid, name,
-                    num_head_lines=1000, num_tail_lines=0, max_line_length=128,
+                    num_head_lines=50, num_tail_lines=50, max_line_length=128,
                     truncation_text=TRUNCATION_TEXT, gzipped=False)
                 return formatting.verbose_contents_str(contents)
             elif info['type'] == 'link':
@@ -250,7 +247,7 @@
             read_threads = []
             for item in info['contents']:
                 name = item['name']
-                if name in ['stdout', 'stderr'] or (item['type'] == 'file' or item['type'] == 'link'):
+                if name in ['stdout', 'stderr'] and (item['type'] == 'file' or item['type'] == 'link'):
                     th = threading.Thread(target=get_and_update_summary, args=[local.download_manager, item, name])
                     th.start()
                     read_threads.append(th)
@@ -375,41 +372,6 @@
     def _cli_url(self):
         return 'http://' + local.config['server']['host'] + ':' + str(local.config['server']['port'])
 
-<<<<<<< HEAD
-    def _get_user_token(self):
-        """
-        Returns an access token for the user. This function facilitates interactions
-        with the bundle service.
-        """
-        CLIENT_ID = 'codalab_cli_client'
-
-        if request.user is None:
-            return None
-
-        # Try to find an existing token that will work.
-        token = local.model.find_oauth2_token(
-            CLIENT_ID,
-            request.user.user_id,
-            datetime.utcnow() + timedelta(minutes=5))
-        if token is not None:
-            return token.access_token
-
-        # Otherwise, generate a new one.
-        token = OAuth2Token(
-            local.model,
-            access_token=generate_token(),
-            refresh_token=None,
-            scopes='',
-            expires=datetime.utcnow() + timedelta(hours=10),
-            client_id=CLIENT_ID,
-            user_id=request.user.user_id,
-        )
-        local.model.save_oauth2_token(token)
-
-        return token.access_token
-
-=======
->>>>>>> 705decda
     def upload_bundle(self, source_file, bundle_type, worksheet_uuid):
         """
         Upload |source_file| (a stream) to |worksheet_uuid|.
@@ -643,4 +605,5 @@
     Currently disabled. Needs further work.
     """
     service = BundleService()
-    return {'faq': service.get_faq()}+    return {'faq': service.get_faq()}
+    