{
  "name": "codalab-worksheets",
  "version": "1.0.0",
  "description": "Run reproducible experiments and create executable papers using worksheets.",
  "repository": "https://github.com/codalab/codalab-cli",
  "author": "CodaLab Team",
  "license": "Apache 2.0",
  "keywords": [],
  "private": true,
  "dependencies": {
    "@material-ui/core": "^3.6.2",
    "@material-ui/icons": "^3.0.1",
<<<<<<< HEAD
    "bootstrap": "^4.2.1",
=======
    "ace-builds": "^1.4.2",
>>>>>>> ed8b6292
    "c3": "^0.6.12",
    "classnames": "^2.2.6",
    "jquery": "^3.3.1",
    "jquery-ui": "^1.12.1",
<<<<<<< HEAD
    "jquery-ui-bundle": "^1.12.1-migrate",
=======
>>>>>>> ed8b6292
    "jquery.terminal": "^2.1.2",
    "jsonapi-datastore": "^0.4.0-beta",
    "marked": "^0.6.0",
    "react": "^16.6.3",
    "react-cookie": "^3.0.8",
    "react-dom": "^16.6.3",
    "react-responsive-embed": "^2.1.0",
    "react-router-dom": "^4.3.1",
    "react-scripts": "2.1.1",
    "react-x-editable": "0.0.10-beta",
    "reselect": "^4.0.0",
    "seamless-immutable": "^7.1.4",
    "select2": "^4.0.6-rc.1",
    "underscore": "^1.9.1",
    "wolfy87-eventemitter": "^5.2.5"
  },
  "devDependencies": {
    "flow-bin": "^0.91.0",
    "prettier": "^1.15.3"
  },
  "browserslist": [
    ">0.2%",
    "not dead",
    "not ie <= 11",
    "not op_mini all"
  ],
  "scripts": {
    "start": "PORT=2700 react-scripts start",
    "build": "react-scripts build",
    "test": "react-scripts test",
    "flow": "flow",
    "format": "prettier --config ./.prettierrc --write 'src/**/*.js'",
    "eject": "react-scripts eject"
  }
}<|MERGE_RESOLUTION|>--- conflicted
+++ resolved
@@ -10,19 +10,13 @@
   "dependencies": {
     "@material-ui/core": "^3.6.2",
     "@material-ui/icons": "^3.0.1",
-<<<<<<< HEAD
     "bootstrap": "^4.2.1",
-=======
     "ace-builds": "^1.4.2",
->>>>>>> ed8b6292
     "c3": "^0.6.12",
     "classnames": "^2.2.6",
     "jquery": "^3.3.1",
     "jquery-ui": "^1.12.1",
-<<<<<<< HEAD
     "jquery-ui-bundle": "^1.12.1-migrate",
-=======
->>>>>>> ed8b6292
     "jquery.terminal": "^2.1.2",
     "jsonapi-datastore": "^0.4.0-beta",
     "marked": "^0.6.0",
