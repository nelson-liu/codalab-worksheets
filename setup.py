--- conflicted
+++ resolved
@@ -35,11 +35,8 @@
         'console_scripts': [
             'cl=codalab.bin.cl:main',
             'codalab-service=codalab_service:main',
-<<<<<<< HEAD
+            'cl-worker=codalab.worker.main:main',
             'cl-worker-manager=codalab.worker_manager.main:main',
-=======
-            'cl-worker=codalab.worker.main:main',
->>>>>>> ce7a8455
         ]
     },
     zip_safe=False,
