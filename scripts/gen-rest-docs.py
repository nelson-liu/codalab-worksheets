--- conflicted
+++ resolved
@@ -261,11 +261,7 @@
     parser.add_argument('--docs', default='docs')
     args = parser.parse_args()
 
-<<<<<<< HEAD
-    with open(REST_DOCS_PATH, 'w') as out:
-=======
     with open(os.path.join(args.docs, 'REST-API-Reference.md'), 'wb') as out:
->>>>>>> 7cc065bd
         out.write(template(dedent(INDEX_DOC), api_specs=get_api_routes(), version=CODALAB_VERSION))
         out.write(dedent(INTRODUCTION_DOC))
 
