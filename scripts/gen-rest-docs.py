# -*- coding: utf-8 -*-
"""
Generate REST docs.
"""
import sys

sys.path.append('.')
import argparse
from inspect import isclass
from collections import defaultdict, namedtuple
import os

from bottle import default_app, template
from marshmallow import Schema
from marshmallow_jsonapi import Schema as JsonApiSchema
from textwrap import dedent

from codalab.common import CODALAB_VERSION

# Ensure all REST modules are loaded
from codalab.server import rest_server


EXCLUDED_APIS = {'account', 'api', 'static', 'chats', 'faq', 'help'}


APISpec = namedtuple('APISpec', 'name anchor routes')


def get_api_routes():
    # TODO: import modules individually and sort these routes by their
    # module name. This will keep Bundles and Bundle Permissions API together.
    # Then we can also load the docstrings of the modules themselves and print
    # those on each page.
    app = default_app()
    base2routes = defaultdict(list)
    bases = set()
    for route in app.routes:
        path = route.rule.split('/')
        base = path[1]
        if base in EXCLUDED_APIS:
            continue
        base2routes[base].append(route)
        bases.add(base)

    api_specs = []
    for base in bases:
        default_name = ' '.join(base.title().split('-'))
        name = {'oauth2': 'OAuth2', 'cli': 'CLI', 'interpret': 'Worksheet Interpretation'}.get(
            base, default_name
        )
        anchor = '-'.join(name.lower().split())
        api_specs.append(APISpec(name, anchor, base2routes[base]))

    return sorted(api_specs)


def get_codalab_schemas():
    from codalab.rest import schemas as schemas_module

<<<<<<< HEAD
    for k, v in vars(schemas_module).items():
=======
    for k, v in sorted(vars(schemas_module).items()):
>>>>>>> 69f9998a
        if not isclass(v):
            continue
        if not issubclass(v, Schema):
            continue
        if v is Schema:
            continue
        if v is JsonApiSchema:
            continue
        yield k, v


INDEX_DOC = '''\
# REST API Reference

_version {{version}}_

This reference and the REST API itself is still under heavy development and is
subject to change at any time. Feedback through our GitHub issues is appreciated!

## Table of Contents
- [Introduction](#introduction)
- [Resource Object Schemas](#resource-object-schemas)
- [API Endpoints](#api-endpoints)
% for spec in api_specs:
  - [{{spec.name}} API](#{{spec.anchor}}-api)
% end

'''

INTRODUCTION_DOC = '''\
# Introduction
We use the JSON API v1.0 specification with the Bulk extension.
- http://jsonapi.org/format/
- https://github.com/json-api/json-api/blob/9c7a03dbc37f80f6ca81b16d444c960e96dd7a57/extensions/bulk/index.md

The following specification will not provide the verbose JSON formats of the API requests and responses, as those can be found in the JSON API specification. Instead:
- Each resource type below (worksheets, bundles, etc.) specifies a list of
  attributes with their respective data types and semantics, along with a list
  of relationships.
- Each API call specifies the HTTP request method, the endpoint URI, HTTP
  parameters with their respective data types and semantics, description of the
  API call.

## How we use JSON API

Using the JSON API specification allows us to avoid redesigning the wheel when designing our request and response formats. This also means that we will not specify all the details of the API (for example, Content-Type headers, the fact that POST requests should contain a single resource object, etc.) in this document at this time, while we may choose to continue copying in more details as we go in the design and implementation process. However, since there are many optional features of the JSON API specification, we will document on a best-effort basis the ways in which we will use the specification that are specific to our API, as well as which parts of the specification we use, and which parts we do not.

## Top-level JSON structure

Every JSON request or response will have at its root a JSON object containing either a “data” field or an “error” field, but not both. Thus the presence of an “error” field will unambiguously indicate an error state.

Response documents may also contain a top-level "meta" field, containing additional constructed data that are not strictly resource objects, such as summations in a search query.

Response documents may also contain a top-level "included" field, discussed below.

## Primary Data

The JSON API standard specifies that the “data” field will contain either a [resource object](http://jsonapi.org/format/#document-resource-objects) or an array of resource objects, depending on the nature of the request. More specfically, if the client is fetching a single specific resource (e.g. GET /bundles/0x1d09b495), the “data” field will have a single JSON object at its root. If the client intends to fetch a variable number of resources, then the “data” field will have at its root an array of zero or more JSON objects.

The structure of a JSON response with a single resource object will typically look like this:

```
{
  "data": {
    "type": "bundles",
    "id": "0x1d09b495410249f89dee4465cd21d499",
    "attributes": {
      // ... this bundle's attributes
    },
    "relationships": {
      // ... this bundle's relationships
    }
  }
}
```

Note that we use UUIDs as the "id" of a resource when available (i.e. for worksheets, bundles, and groups) and some other unique key for those resources to which we have not prescribed a UUID scheme.

For each of the resource types available in the Worksheets API, we define the schema for its **attributes**, as well as list what **relationships** each instance may have defined. Relationships are analogous to relationships in relational databases and ORMs—some may be to-one (such as the "owner" of a bundle) and some may be to-many (such as the "permissions" of a bundle).

We will use the following subset of the relationship object schema for our Worksheets API (Orderly schema):

```
object {
  object {
    string related;   // URL to GET the related resource
  } links;
  object {            // used to identify resource in includes
    string type;      // type of the related resource
    string id;        // id of the related resource
  } data?;
}
```

## Query Parameters

The client may provide additional parameters for requests as query parameters in the request URL. Available parameters will be listed under each API route. In general:
- Boolean query parameters are encoded as 1 for "true" and 0 for "false".
- Some query parameters take multiple values, which can be passed by simply listing
  the parameter multiple times in the query, e.g. `GET /bundles?keywords=hello&keywords=world`

## Includes

The client will often want to fetch data for resources related to the primary resource(s) in the same request: for example, client may want to fetch a worksheet along with all of its items, as well as data about the bundles and worksheets referenced in the items.

Currently, most of the API endpoints will include related resources automatically.
For example, fetching a "worksheet" will also include the "bundles" referenced
by the worksheet in the response. These related resource objects will be
included in an array in the top-level "included" field of the response object.

## Non-JSON API Endpoints

The JSON API specification is not all-encompassing, and there are some cases in our API that fall outside of the specification. We will indicate this explicitly where it applies, and provide an alternative schema for the JSON format where necessary.

## Authorization and Authentication

The Bundle Service also serves as an OAuth2 Provider.

All requests to protected resources on the Worksheets API must include a valid
OAuth bearer token in the HTTP headers:

    Authorization: Bearer xxxxtokenxxxx

If the token is expired, does not authorize the application to access the
target resource, or is otherwise invalid, the Bundle Service will respond with
a `401 Unauthorized` or `403 Forbidden` status.

'''


SCHEMA_DOC = '''\
<%
    from marshmallow_jsonapi import Schema as JsonApiSchema
    from textwrap import dedent
    from codalab.lib import spec_util
%>

% if issubclass(schema, JsonApiSchema):
## {{schema.Meta.type_}}
% else:
## {{schema.__name__}}
% end

% if schema.__doc__:
{{dedent(schema.__doc__)}}
% end

Name | Type
--- | ---
% for field_name, field in schema._declared_fields.items():
<%
    attrs = vars(field)
    field_class = field.__class__
%>
% if field_class.__name__ == 'Nested':
`{{field_name}}` | [{{field.nested.__name__}}](#{{field.nested.__name__}})
% elif field_class.__name__ == 'Relationship':
`{{field_name}}` | Relationship([{{field.type_}}](#{{field.type_}}))
% else:
`{{field_name}}` | {{field_class.__name__}}
%end
% end
'''

# TODO: parse out things and convert them to markdown tables
# Search bundles
#
# More Markdown **description**
#
#   :param depth: the depth to search
#   :statuscode 400: invalid arguments
#   :request-resource bulk: bundles
#   :response-resource: bundles
#   :response: { JSON format }
#
# or maybe worksheet markdown style
#
#   % param depth integer 'the depth to search'
#   % statuscode 400 'invalid arguments'
#   % request-resource 'bundles' bulk
#   % response-resource 'bundles'
#   % response { JSON format }
API_ROUTE_DOC = '''\
<%
    from textwrap import dedent
    docstring = route.get_undecorated_callback().__doc__
%>
### `{{route.method}} {{!route.rule}}`
% if docstring:
{{!dedent(docstring)}}
% end
'''


INDEX_LINK = "\n&uarr; [Back to Top](#table-of-contents)\n"


def main():
    parser = argparse.ArgumentParser()
    parser.add_argument('--docs', default='docs')
    args = parser.parse_args()

    with open(os.path.join(args.docs, 'REST-API-Reference.md'), 'w') as out:
        out.write(template(dedent(INDEX_DOC), api_specs=get_api_routes(), version=CODALAB_VERSION))
        out.write(dedent(INTRODUCTION_DOC))

        out.write('# Resource Object Schemas\n')
        for schema_name, schema in get_codalab_schemas():
            out.write(template(dedent(SCHEMA_DOC), schema=schema))
            # For debugging.
            # for field_name, field in schema._declared_fields.items():
            #     print vars(field)
        out.write(INDEX_LINK)

        out.write('# API Endpoints\n')
        for spec in get_api_routes():
            out.write('## %s API\n' % spec.name)
            for route in spec.routes:
                out.write(template(dedent(API_ROUTE_DOC), route=route))
            out.write(INDEX_LINK)


if __name__ == '__main__':
    main()<|MERGE_RESOLUTION|>--- conflicted
+++ resolved
@@ -58,11 +58,7 @@
 def get_codalab_schemas():
     from codalab.rest import schemas as schemas_module
 
-<<<<<<< HEAD
-    for k, v in vars(schemas_module).items():
-=======
     for k, v in sorted(vars(schemas_module).items()):
->>>>>>> 69f9998a
         if not isclass(v):
             continue
         if not issubclass(v, Schema):
