--- conflicted
+++ resolved
@@ -74,17 +74,7 @@
       scikit-learn \
       scikit-image \
       nltk
-<<<<<<< HEAD
-
-RUN python -m spacy download en
-
-## Python 3 packages
-
-RUN python3.6 -m pip install -U pip
 RUN python3.6 -m pip install -U \
-=======
-RUN pip3 install -U \
->>>>>>> 0c4f360c
       numpy \
       scipy \
       matplotlib \
@@ -105,29 +95,14 @@
       tensorflow-gpu==1.12.0 \
       tensorboard \
       keras
-<<<<<<< HEAD
-
-RUN pip2 install -U \
-      torch \
-      torchvision
-
-
 RUN python3.6 -m pip install -U \
-=======
-RUN pip3 install -U \
->>>>>>> 0c4f360c
       tensorflow-gpu==1.12.0 \
       tensorboard \
       keras
 
-<<<<<<< HEAD
-RUN python3.6 -m pip install -U \
-      torch \
-=======
 RUN pip2 install -U \
       torch==1.1.0 \
       torchvision
-RUN pip3 install -U \
+RUN python3.6 -m pip install -U \
       torch==1.1.0 \
->>>>>>> 0c4f360c
       torchvision