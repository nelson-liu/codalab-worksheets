# -*- coding: utf-8 -*-
"""
Tests all the CLI functionality end-to-end.

Tests will operate on temporary worksheets created during testing.  In theory,
it should not mutate preexisting data on your instance, but this is not
guaranteed, and you should run this command in an unimportant CodaLab account.

For full coverage of testing, be sure to run this over a remote connection (i.e.
while connected to localhost::) in addition to local testing, in order to test
the full RPC pipeline, and also as a non-root user, to hammer out unanticipated
permission issues.

Things not tested:
- Interactive modes (cl edit, cl wedit)
- Permissions
"""

from collections import namedtuple, OrderedDict
from contextlib import contextmanager

import argparse
import json
import os
import random
import re
import shutil
import subprocess
import sys
import time
import traceback


global cl
# Directory where this script lives.
base_path = os.path.dirname(os.path.abspath(__file__))
crazy_name = 'crazy (ain\'t it)'
CodaLabInstance = namedtuple('CodaLabInstance', 'host home username password')


def test_path(name):
    """Return the path to the test file ``name``."""
    return os.path.join(base_path, 'tests', 'files', name)


# Note: when we talk about contents, we always apply rstrip() even if it's a
# binary file.  This is fine as long as we're consistent about doing rstrip()
# everywhere to test for equality.


def test_path_contents(name, binary=False):
    return path_contents(test_path(name), binary=binary)


def path_contents(path, binary=False):
    with open(path, "rb") as file:
        if binary:
            return file.read().rstrip()
        return file.read().decode().rstrip()


def temp_path(suffix, tmp=False):
    root = '/tmp' if tmp else base_path
    return os.path.join(root, random_name() + suffix)


def random_name():
    return 'temp-test-cli-' + str(random.randint(0, 1000000))


def current_worksheet():
    """
    Returns the full worksheet spec of the current worksheet.

    Does so by parsing the output of `cl work`:
        Switched to worksheet http://localhost:2800/worksheets/0x87a7a7ffe29d4d72be9b23c745adc120 (home-codalab).
    """
    m = re.search('(http.*?)/worksheets/(.*?) \((.*?)\)', run_command([cl, 'work']))
    assert m is not None
    worksheet_host, worksheet_uuid, worksheet_name = m.group(1), m.group(2), m.group(3)
    return worksheet_host + "::" + worksheet_name


def current_user():
    """
    Return the uuid and username of the current user in a tuple
    Does so by parsing the output of `cl uinfo` which by default returns the info
    of the current user
    """
    user_id = run_command([cl, 'uinfo', '-f', 'id'])
    user_name = run_command([cl, 'uinfo', '-f', 'user_name'])
    return user_id, user_name


def get_uuid(line):
    """
    Returns the uuid from a line where the uuid is between parentheses
    """
    m = re.search(".*\((0x[a-z0-9]+)\)", line)
    assert m is not None
    return m.group(1)


def sanitize(string, max_chars=256):
    """Sanitize and truncate output so it can be printed on the command line.
    Bytes are converted to strings, and all strings are converted to ASCII.
    """
    if type(string) is bytes:
        string = "{}".format(string)
    string = string.encode('ascii', errors='replace').decode()
    if len(string) > max_chars:
        string = string[:max_chars] + ' (...more...)'
    return string


<<<<<<< HEAD
def run_command(args, expected_exit_code=0, max_output_chars=256, env=None, binary=False):
    print(">>", *[a.encode('ascii', errors='replace') for a in args], sep=" ")

    try:
        output = (
            subprocess.check_output(args, env=env)
            if binary
            else subprocess.check_output(
                [a.encode('utf-8') for a in args], env=env, encoding="utf-8"
            )
        )
=======
def run_command(args, expected_exit_code=0, max_output_chars=256, env=None, include_stderr=False):
    for a in args:
        assert isinstance(a, str)
    # Travis only prints ASCII
    print('>> %s' % " ".join([a.decode("utf-8").encode("ascii", errors='replace') for a in args]))

    try:
        if include_stderr:
            output = subprocess.check_output(args, stderr=subprocess.STDOUT, env=env)
        else:
            output = subprocess.check_output(args, env=env)
>>>>>>> 0c4f360c
        exitcode = 0
    except subprocess.CalledProcessError as e:
        output = e.output
        exitcode = e.returncode
    except Exception as e:
        output = traceback.format_exc()
        exitcode = 'test-cli exception'
    if exitcode != expected_exit_code:
        colorize = Colorizer.red
    else:
        colorize = Colorizer.cyan
    print(colorize(" (exit code %s, expected %s)" % (exitcode, expected_exit_code)))
    print(sanitize(output, max_output_chars))
    assert expected_exit_code == exitcode, 'Exit codes don\'t match'
    return output.rstrip()


def get_info(uuid, key):
    return run_command([cl, 'info', '-f', key, uuid])


def wait_until_running(uuid, timeout_seconds=100):
    start_time = time.time()
    while True:
        if time.time() - start_time > 100:
            raise AssertionError('timeout while waiting for %s to run' % uuid)
        state = get_info(uuid, 'state')
        # Break when running or one of the final states
        if state in {'running', 'ready', 'failed'}:
            assert state == 'running', "waiting for 'running' state, but got '%s'" % state
            return
        time.sleep(0.5)


def wait_for_contents(uuid, substring, timeout_seconds=100):
    start_time = time.time()
    while True:
        if time.time() - start_time > 100:
            raise AssertionError('timeout while waiting for %s to run' % uuid)
        try:
            out = run_command([cl, 'cat', uuid])
        except AssertionError:
            time.sleep(0.5)
            continue
        if substring in out:
            return True
        time.sleep(0.5)


def wait(uuid, expected_exit_code=0):
    run_command([cl, 'wait', uuid], expected_exit_code)


def check_equals(true_value, pred_value):
    assert true_value == pred_value, "expected '%s', but got '%s'" % (true_value, pred_value)
    return pred_value


def check_contains(true_value, pred_value):
    if isinstance(true_value, list):
        for v in true_value:
            check_contains(v, pred_value)
    else:
        assert true_value in pred_value or re.search(
            true_value, pred_value
        ), "expected something that contains '%s', but got '%s'" % (true_value, pred_value)
    return pred_value


def check_num_lines(true_value, pred_value):
    num_lines = len(pred_value.split('\n'))
    assert num_lines == true_value, "expected %d lines, but got %s" % (true_value, num_lines)
    return pred_value


def wait_until_substring(fp, substr):
    """
    Block until we see substr appear in the given file fp.
    """
    while True:
        line = fp.readline()
        if substr in line:
            return


class Colorizer(object):
    RED = "\033[31;1m"
    GREEN = "\033[32;1m"
    YELLOW = "\033[33;1m"
    CYAN = "\033[36;1m"
    RESET = "\033[0m"
    NEWLINE = "\n"

    @classmethod
    def _colorize(cls, string, color):
        return getattr(cls, color) + string + cls.RESET + cls.NEWLINE

    @classmethod
    def red(cls, string):
        return cls._colorize(string, "RED")

    @classmethod
    def green(cls, string):
        return cls._colorize(string, "GREEN")

    @classmethod
    def yellow(cls, string):
        return cls._colorize(string, "YELLOW")

    @classmethod
    def cyan(cls, string):
        return cls._colorize(string, "CYAN")


# TODO: get rid of this and set up the rest-servers outside test_cli.py and
# pass them as parameters into here.  Otherwise, there are circular
# dependencies with calling codalab_service.py.
@contextmanager
def temp_instance():
    """
    Usage:
        with temp_instance() as remote:
            run_command([cl, 'work', remote.home])
            ... do more stuff with new temp instance ...
    """
    print('Setting up a temporary CodaLab instance')
    # Dockerized instance
    original_worksheet = current_worksheet()

    def get_free_ports(num_ports):
        import socket

        socks = [socket.socket(socket.AF_INET, socket.SOCK_STREAM) for i in range(num_ports)]
        ports = []
        for s in socks:
            s.bind(("", 0))
        ports = [str(s.getsockname()[1]) for s in socks]
        for s in socks:
            s.close()
        return ports

    rest_port, http_port, mysql_port = get_free_ports(3)
    temp_instance_name = random_name()
    try:
        subprocess.check_output(
            ' '.join(
                [
                    './codalab_service.py',
                    'start',
                    '--instance-name %s' % temp_instance_name,
                    '--rest-port %s' % rest_port,
                    '--http-port %s' % http_port,
                    '--mysql-port %s' % mysql_port,
                    '--version %s' % cl_version,
                ]
            ),
            shell=True,
        )
    except subprocess.CalledProcessError as ex:
        print("Temp instance exception: %s" % ex.output)
        raise
    # Switch to new host and log in to cache auth token
    remote_host = 'http://localhost:%s' % rest_port
    remote_worksheet = '%s::' % remote_host
    run_command([cl, 'logout', remote_worksheet[:-2]])

    env = {'CODALAB_USERNAME': 'codalab', 'CODALAB_PASSWORD': 'codalab'}
    run_command([cl, 'work', remote_worksheet], env=env)

    yield CodaLabInstance(
        remote_host, remote_worksheet, env['CODALAB_USERNAME'], env['CODALAB_PASSWORD']
    )

    subprocess.check_call(
        ' '.join(['./codalab_service.py', 'down', '--instance-name temp-%s' % temp_instance_name]),
        shell=True,
    )

    run_command([cl, 'work', original_worksheet])


class ModuleContext(object):
    """ModuleContext objects manage the context of a test module.

    Instances of ModuleContext are meant to be used with the Python
    'with' statement (PEP 343).

    For documentation on with statement context managers:
    https://docs.python.org/2/reference/datamodel.html#with-statement-context-managers
    """

    def __init__(self, instance):
        # These are the temporary worksheets and bundles that need to be
        # cleaned up at the end of the test.
        self.instance = instance
        self.worksheets = []
        self.bundles = []
        self.groups = []
        self.error = None

    def __enter__(self):
        """Prepares clean environment for test module."""
        print(Colorizer.yellow("[*][*] SWITCHING TO TEMPORARY WORKSHEET"))

        self.original_environ = os.environ.copy()
        self.original_worksheet = run_command([cl, 'work', '-u'])
        temp_worksheet = run_command([cl, 'new', random_name()])
        self.worksheets.append(temp_worksheet)
        run_command([cl, 'work', temp_worksheet])

        print(Colorizer.yellow("[*][*] BEGIN TEST"))

        return self

    def __exit__(self, exc_type, exc_value, tb):
        """Tears down temporary environment for test module."""
        # Check for and handle exceptions if any
        if exc_type is not None:
            self.error = (exc_type, exc_value, tb)
            if exc_type is AssertionError:
                print(Colorizer.red("[!] ERROR: %s" % str(exc_value)))
            elif exc_type is KeyboardInterrupt:
                print(Colorizer.yellow("[!] Caught interrupt! Quitting after cleanup."))
            else:
                print(Colorizer.red("[!] ERROR: Test raised an exception!"))
                traceback.print_exception(exc_type, exc_value, tb)
        else:
            print(Colorizer.green("[*] TEST PASSED"))

        # Clean up and restore original worksheet
        print(Colorizer.yellow("[*][*] CLEANING UP"))
        os.environ.clear()
        os.environ.update(self.original_environ)

        run_command([cl, 'work', self.original_worksheet])
        for worksheet in self.worksheets:
            self.bundles.extend(run_command([cl, 'ls', '-w', worksheet, '-u']).split())
            run_command([cl, 'wrm', '--force', worksheet])

        # Delete all bundles (kill and dedup first)
        if len(self.bundles) > 0:
            for bundle in set(self.bundles):
                try:
                    if run_command([cl, 'info', '-f', 'state', bundle]) not in ('ready', 'failed'):
                        run_command([cl, 'kill', bundle])
                        run_command([cl, 'wait', bundle])
                except AssertionError:
                    print('CAUGHT')
                    pass
                run_command([cl, 'rm', '--force', bundle])

        # Delete all groups (dedup first)
        if len(self.groups) > 0:
            run_command([cl, 'grm'] + list(set(self.groups)))

        # Reraise only KeyboardInterrupt
        if exc_type is KeyboardInterrupt:
            return False
        else:
            return True

    def collect_worksheet(self, uuid):
        """Mark a worksheet for cleanup on exit."""
        self.worksheets.append(uuid)

    def collect_bundle(self, uuid):
        """Mark a bundle for cleanup on exit."""
        self.bundles.append(uuid)

    def collect_group(self, uuid):
        """Mark a group for cleanup on exit."""
        self.groups.append(uuid)


class TestModule(object):
    """Instances of TestModule each encapsulate a test module and its metadata.

    The class itself also maintains a registry of the existing modules, providing
    a decorator to register new modules and a class method to run modules by name.
    """

    modules = OrderedDict()

    def __init__(self, name, func, description, default):
        self.name = name
        self.func = func
        self.description = description
        self.default = default

    @classmethod
    def register(cls, name, default=True):
        """Returns a decorator to register new test modules.

        The decorator will add a given function as test modules to the registry
        under the name provided here. The function's docstring (PEP 257) will
        be used as the prose description of the test module.

        :param name: name of the test module
        :param default: True to include in the 'default' module set
        """

        def add_module(func):
            cls.modules[name] = TestModule(name, func, func.__doc__, default)

        return add_module

    @classmethod
    def all_modules(cls):
        return list(cls.modules.values())

    @classmethod
    def default_modules(cls):
        return [m for m in cls.modules.values() if m.default]

    @classmethod
    def run(cls, tests, instance):
        """Run the modules named in tests againts instance.

        tests should be a list of strings, each of which is either 'all',
        'default', or the name of an existing test module.

        instance should be a codalab instance to connect to like:
            - main
            - localhost
            - http://server-domain:2900
        """
        # Might prompt user for password
        subprocess.call([cl, 'work', '%s::' % instance])

        # Build list of modules to run based on tests
        modules_to_run = []
        for name in tests:
            if name == 'all':
                modules_to_run.extend(cls.all_modules())
            elif name == 'default':
                modules_to_run.extend(cls.default_modules())
            elif name in cls.modules:
                modules_to_run.append(cls.modules[name])
            else:
                print(Colorizer.yellow("[!] Could not find module %s" % name))
                print(
                    (Colorizer.yellow("[*] Modules: all %s" % " ".join(list(cls.modules.keys()))))
                )
                sys.exit(1)

        print(
            (
                Colorizer.yellow(
                    "[*][*] Running modules %s" % " ".join([m.name for m in modules_to_run])
                )
            )
        )

        # Run modules, continuing onto the next test module regardless of
        # failure
        failed = []
        for module in modules_to_run:
            print(Colorizer.yellow("[*][*] BEGIN MODULE: %s" % module.name))
            if module.description is not None:
                print(Colorizer.yellow("[*][*] DESCRIPTION: %s" % module.description))

            with ModuleContext(instance) as ctx:
                module.func(ctx)

            if ctx.error:
                failed.append(module.name)

        # Provide a (currently very rudimentary) summary
        print(Colorizer.yellow("[*][*][*] SUMMARY"))
        if failed:
            print(Colorizer.red("[!][!] Tests failed: %s" % ", ".join(failed)))
            return False
        else:
            print(Colorizer.green("[*][*] All tests passed!"))
            return True


############################################################


@TestModule.register('unittest')
def test(ctx):
    """Run nose unit tests (exclude this file)."""
    run_command(['nosetests', '-e', 'test_cli.py'])


@TestModule.register('gen-rest-docs')
def test(ctx):
    """Generate REST API docs."""
    run_command(['python', os.path.join(base_path, 'scripts/gen-rest-docs.py')])


@TestModule.register('gen-cli-docs')
def test(ctx):
    """Generate CLI docs."""
    run_command(['python', os.path.join(base_path, 'scripts/gen-cli-docs.py')])


@TestModule.register('gen-readthedocs')
def test(ctx):
    """Generate the readthedocs site."""
    # Make sure there are no extraneous things.
    # mkdocs doesn't return exit code 1 for some warnings.
    check_num_lines(2, run_command(['mkdocs', 'build'], include_stderr=True))


@TestModule.register('basic')
def test(ctx):
    # upload
    uuid = run_command(
        [cl, 'upload', test_path('a.txt'), '--description', 'hello', '--tags', 'a', 'b']
    )
    check_equals('a.txt', get_info(uuid, 'name'))
    check_equals('hello', get_info(uuid, 'description'))
    check_contains(['a', 'b'], get_info(uuid, 'tags'))
    check_equals('ready', get_info(uuid, 'state'))
    check_equals('ready\thello', get_info(uuid, 'state,description'))

    # edit
    run_command([cl, 'edit', uuid, '--name', 'a2.txt', '--tags', 'c', 'd', 'e'])
    check_equals('a2.txt', get_info(uuid, 'name'))
    check_contains(['c', 'd', 'e'], get_info(uuid, 'tags'))

    # cat, info
    check_equals(test_path_contents('a.txt'), run_command([cl, 'cat', uuid]))
    check_contains(['bundle_type', 'uuid', 'owner', 'created'], run_command([cl, 'info', uuid]))
    check_contains('license', run_command([cl, 'info', '--raw', uuid]))
    check_contains(['host_worksheets', 'contents'], run_command([cl, 'info', '--verbose', uuid]))
    # test interpret_file_genpath
    check_equals(' '.join(test_path_contents('a.txt').splitlines(False)), get_info(uuid, '/'))

    # rm
    run_command([cl, 'rm', '--dry-run', uuid])
    check_contains('0x', get_info(uuid, 'data_hash'))
    run_command([cl, 'rm', '--data-only', uuid])
    check_equals('None', get_info(uuid, 'data_hash'))
    run_command([cl, 'rm', uuid])

    # run and check the data_hash
    uuid = run_command([cl, 'run', 'echo hello'])
    print('Waiting echo hello with uuid %s' % uuid)
    wait(uuid)
    #    run_command([cl, 'wait', uuid])
    check_contains('0x', get_info(uuid, 'data_hash'))


@TestModule.register('upload1')
def test(ctx):
    # Upload contents
    uuid = run_command([cl, 'upload', '-c', 'hello'])
    check_equals('hello', run_command([cl, 'cat', uuid]))

    # Upload binary file
    uuid = run_command([cl, 'upload', test_path('echo')])
    check_equals(
        test_path_contents('echo', binary=True), run_command([cl, 'cat', uuid], binary=True)
    )

    # Upload file with crazy name
    uuid = run_command([cl, 'upload', test_path(crazy_name)])
    check_equals(test_path_contents(crazy_name), run_command([cl, 'cat', uuid]))

    # Upload directory with a symlink
    uuid = run_command([cl, 'upload', test_path('')])
    check_equals(' -> /etc/passwd', run_command([cl, 'cat', uuid + '/passwd']))

    # Upload symlink without following it.
    uuid = run_command([cl, 'upload', test_path('a-symlink.txt')], 1)

    # Upload symlink, follow link
    uuid = run_command([cl, 'upload', test_path('a-symlink.txt'), '--follow-symlinks'])
    check_equals(test_path_contents('a-symlink.txt'), run_command([cl, 'cat', uuid]))
    run_command([cl, 'cat', uuid])  # Should have the full contents

    # Upload broken symlink (should not be possible)
    uuid = run_command([cl, 'upload', test_path('broken-symlink'), '--follow-symlinks'], 1)

    # Upload directory with excluded files
    uuid = run_command([cl, 'upload', test_path('dir1'), '--exclude-patterns', 'f*'])
    check_num_lines(
        2 + 2, run_command([cl, 'cat', uuid])
    )  # 2 header lines, Only two files left after excluding and extracting.

    # Upload multiple files with excluded files
    uuid = run_command(
        [
            cl,
            'upload',
            test_path('dir1'),
            test_path('echo'),
            test_path(crazy_name),
            '--exclude-patterns',
            'f*',
        ]
    )
    check_num_lines(
        2 + 3, run_command([cl, 'cat', uuid])
    )  # 2 header lines, 3 items at bundle target root
    check_num_lines(
        2 + 2, run_command([cl, 'cat', uuid + '/dir1'])
    )  # 2 header lines, Only two files left after excluding and extracting.

    # Upload directory with only one file, should not simplify directory structure
    uuid = run_command([cl, 'upload', test_path('dir2')])
    check_num_lines(
        2 + 1, run_command([cl, 'cat', uuid])
    )  # Directory listing with 2 headers lines and one file


@TestModule.register('upload2')
def test(ctx):
    # Upload tar.gz and zip.
    for suffix in ['.tar.gz', '.zip']:
        # Pack it up
        archive_path = temp_path(suffix)
        contents_path = test_path('dir1')
        if suffix == '.tar.gz':
            run_command(
                [
                    'tar',
                    'cfz',
                    archive_path,
                    '-C',
                    os.path.dirname(contents_path),
                    os.path.basename(contents_path),
                ]
            )
        else:
            run_command(
                [
                    'bash',
                    '-c',
                    'cd %s && zip -r %s %s'
                    % (
                        os.path.dirname(contents_path),
                        archive_path,
                        os.path.basename(contents_path),
                    ),
                ]
            )

        # Upload it and unpack
        uuid = run_command([cl, 'upload', archive_path])
        check_equals(os.path.basename(archive_path).replace(suffix, ''), get_info(uuid, 'name'))
        check_equals(test_path_contents('dir1/f1'), run_command([cl, 'cat', uuid + '/f1']))

        # Upload it but don't unpack
        uuid = run_command([cl, 'upload', archive_path, '--pack'])
        check_equals(os.path.basename(archive_path), get_info(uuid, 'name'))
        check_equals(
            test_path_contents(archive_path, binary=True),
            run_command([cl, 'cat', uuid], binary=True),
        )

        # Force compression
        uuid = run_command([cl, 'upload', test_path('echo'), '--force-compression'])
        check_equals('echo', get_info(uuid, 'name'))
        check_equals(
            test_path_contents('echo', binary=True), run_command([cl, 'cat', uuid], binary=True)
        )

        os.unlink(archive_path)


@TestModule.register('upload3')
def test(ctx):
    # Upload URL
    uuid = run_command([cl, 'upload', 'https://www.wikipedia.org'])
    check_contains('<title>Wikipedia</title>', run_command([cl, 'cat', uuid]))

    # Upload URL that's an archive
    uuid = run_command([cl, 'upload', 'http://alpha.gnu.org/gnu/bc/bc-1.06.95.tar.bz2'])
    check_contains(['README', 'INSTALL', 'FAQ'], run_command([cl, 'cat', uuid]))

    # Upload URL from Git
    uuid = run_command([cl, 'upload', 'https://github.com/codalab/codalab-worksheets', '--git'])
    check_contains(['README.md', 'codalab', 'scripts'], run_command([cl, 'cat', uuid]))


@TestModule.register('upload4')
def test(ctx):
    # Uploads a pair of archives at the same time. Makes sure they're named correctly when unpacked.
    archive_paths = [temp_path(''), temp_path('')]
    archive_exts = [p + '.tar.gz' for p in archive_paths]
    contents_paths = [test_path('dir1'), test_path('a.txt')]
    for (archive, content) in zip(archive_exts, contents_paths):
        run_command(
            ['tar', 'cfz', archive, '-C', os.path.dirname(content), os.path.basename(content)]
        )
    uuid = run_command([cl, 'upload'] + archive_exts)

    # Make sure the names do not end with '.tar.gz' after being unpacked.
    check_contains(
        [os.path.basename(archive_paths[0]) + r'\s', os.path.basename(archive_paths[1]) + r'\s'],
        run_command([cl, 'cat', uuid]),
    )

    # Cleanup
    for archive in archive_exts:
        os.unlink(archive)


@TestModule.register('download')
def test(ctx):
    # Upload test files directory as archive to preserve everything invariant of the upload implementation
    archive_path = temp_path('.tar.gz')
    contents_path = test_path('')
    run_command(
        ['tar', 'cfz', archive_path, '-C', os.path.dirname(contents_path), '--']
        + os.listdir(contents_path)
    )
    uuid = run_command([cl, 'upload', archive_path])

    # Download whole bundle
    path = temp_path('')
    run_command([cl, 'download', uuid, '-o', path])
    check_contains(['a.txt', 'b.txt', 'echo', crazy_name], run_command(['ls', '-R', path]))
    shutil.rmtree(path)

    # Download a target inside (binary)
    run_command([cl, 'download', uuid + '/echo', '-o', path])
    check_equals(test_path_contents('echo', binary=True), path_contents(path, binary=True))
    os.unlink(path)

    # Download a target inside (crazy name)
    run_command([cl, 'download', uuid + '/' + crazy_name, '-o', path])
    check_equals(test_path_contents(crazy_name), path_contents(path))
    os.unlink(path)

    # Download a target inside (name starting with hyphen)
    run_command([cl, 'download', uuid + '/' + '-AmMDnVl4s8', '-o', path])
    check_equals(test_path_contents('-AmMDnVl4s8'), path_contents(path))
    os.unlink(path)

    # Download a target inside (symlink)
    run_command([cl, 'download', uuid + '/a-symlink.txt', '-o', path], 1)  # Disallow symlinks

    # Download a target inside (directory)
    run_command([cl, 'download', uuid + '/dir1', '-o', path])
    check_equals(test_path_contents('dir1/f1'), path_contents(path + '/f1'))
    shutil.rmtree(path)

    # Download something that doesn't exist
    run_command([cl, 'download', 'not-exists'], 1)
    run_command([cl, 'download', uuid + '/not-exists'], 1)


@TestModule.register('refs')
def test(ctx):
    # Test references
    uuid = run_command([cl, 'upload', test_path('a.txt')])
    wuuid = run_command([cl, 'work', '-u'])
    # Compound bundle references
    run_command([cl, 'info', wuuid + '/' + uuid])
    # . is current worksheet
    check_contains(wuuid, run_command([cl, 'ls', '-w', '.']))
    # / is home worksheet
    check_contains('::home-', run_command([cl, 'ls', '-w', '/']))


@TestModule.register('rm')
def test(ctx):
    uuid = run_command([cl, 'upload', test_path('a.txt')])
    run_command([cl, 'add', 'bundle', uuid])  # Duplicate
    run_command([cl, 'rm', uuid])  # Can delete even though it exists twice on the same worksheet


@TestModule.register('make')
def test(ctx):
    uuid1 = run_command([cl, 'upload', test_path('a.txt')])
    uuid2 = run_command([cl, 'upload', test_path('b.txt')])
    # make
    uuid3 = run_command([cl, 'make', 'dep1:' + uuid1, 'dep2:' + uuid2])
    wait(uuid3)
    check_equals('ready', run_command([cl, 'info', '-f', 'state', uuid3]))
    check_contains(['dep1', uuid1, 'dep2', uuid2], run_command([cl, 'info', uuid3]))
    # anonymous make
    uuid4 = run_command([cl, 'make', uuid3, '--name', 'foo'])
    wait(uuid4)
    check_equals('ready', run_command([cl, 'info', '-f', 'state', uuid4]))
    check_contains([uuid3], run_command([cl, 'info', uuid3]))
    # Cleanup
    run_command([cl, 'rm', uuid1], 1)  # should fail
    run_command([cl, 'rm', '--force', uuid2])  # force the deletion
    run_command([cl, 'rm', '-r', uuid1])  # delete things downstream


@TestModule.register('worksheet')
def test(ctx):
    wname = random_name()
    # Create new worksheet
    wuuid = run_command([cl, 'new', wname])
    ctx.collect_worksheet(wuuid)
    check_contains(['Switched', wname, wuuid], run_command([cl, 'work', wuuid]))
    # ls
    check_equals('', run_command([cl, 'ls', '-u']))
    uuid = run_command([cl, 'upload', test_path('a.txt')])
    check_equals(uuid, run_command([cl, 'ls', '-u']))
    # create worksheet
    check_contains(uuid[0:5], run_command([cl, 'ls']))
    run_command([cl, 'add', 'text', 'testing'])
    run_command([cl, 'add', 'text', '% display contents / maxlines=10'])
    run_command([cl, 'add', 'bundle', uuid])
    run_command([cl, 'add', 'text', '// comment'])
    run_command([cl, 'add', 'text', '% schema foo'])
    run_command([cl, 'add', 'text', '% add uuid'])
    run_command([cl, 'add', 'text', '% add data_hash data_hash s/0x/HEAD'])
    run_command([cl, 'add', 'text', '% add CREATE created "date | [0:5]"'])
    run_command([cl, 'add', 'text', '% display table foo'])
    run_command([cl, 'add', 'bundle', uuid])
    run_command(
        [cl, 'add', 'bundle', uuid, '--dest-worksheet', wuuid]
    )  # not testing real copying ability
    run_command([cl, 'add', 'worksheet', wuuid])
    check_contains(
        ['Worksheet', 'testing', test_path_contents('a.txt'), uuid, 'HEAD', 'CREATE'],
        run_command([cl, 'print']),
    )
    run_command([cl, 'wadd', wuuid, wuuid])
    check_num_lines(8, run_command([cl, 'ls', '-u']))
    run_command([cl, 'wedit', wuuid, '--name', wname + '2'])
    run_command(
        [cl, 'wedit', wuuid, '--title', 'fáncy ünicode']
    )  # try encoded unicode in worksheet title

    run_command(
        [cl, 'wedit', wuuid, '--file', test_path('unicode-worksheet')]
    )  # try unicode in worksheet contents
    check_contains([test_path_contents('unicode-worksheet')], run_command([cl, 'print', '-r']))

    run_command([cl, 'wedit', wuuid, '--file', '/dev/null'])  # wipe out worksheet


@TestModule.register('worksheet_search')
def test(ctx):
    wname = random_name()
    # Create new worksheet
    wuuid = run_command([cl, 'new', wname])
    ctx.collect_worksheet(wuuid)
    check_contains(['Switched', wname, wuuid], run_command([cl, 'work', wuuid]))
    uuid = run_command([cl, 'upload', test_path('a.txt')])
    run_command([cl, 'add', 'text', '% search ' + uuid])
    run_command([cl, 'add', 'text', '% wsearch ' + wuuid])
    check_contains([uuid[0:8], wuuid[0:8]], run_command([cl, 'print']))
    # Check search by group
    group_wname = random_name()
    group_wuuid = run_command([cl, 'new', group_wname])
    ctx.collect_worksheet(group_wuuid)
    check_contains(['Switched', group_wname, group_wuuid], run_command([cl, 'work', group_wuuid]))
    user_id, user_name = current_user()
    # Create new group
    group_name = random_name()
    group_uuid_line = run_command([cl, 'gnew', group_name])
    group_uuid = get_uuid(group_uuid_line)
    ctx.collect_group(group_uuid)
    # Make worksheet unavailable to public but available to the group
    run_command([cl, 'wperm', group_wuuid, 'public', 'n'])
    run_command([cl, 'wperm', group_wuuid, group_name, 'r'])
    check_contains(group_wuuid[:8], run_command([cl, 'wls', '.shared']))
    check_contains(group_wuuid[:8], run_command([cl, 'wls', 'group={}'.format(group_uuid)]))
    check_contains(group_wuuid[:8], run_command([cl, 'wls', 'group={}'.format(group_name)]))


@TestModule.register('worksheet_tags')
def test(ctx):
    wname = random_name()
    wuuid = run_command([cl, 'new', wname])
    ctx.collect_worksheet(wuuid)
    # Add tags
    tags = ['foo', 'bar', 'baz']
    run_command([cl, 'wedit', wname, '--tags'] + tags)
    check_contains(['Tags: %s' % ' '.join(tags)], run_command([cl, 'ls', '-w', wuuid]))
    # Modify tags
    fewer_tags = ['bar', 'foo']
    run_command([cl, 'wedit', wname, '--tags'] + fewer_tags)
    check_contains(['Tags: %s' % ' '.join(fewer_tags)], run_command([cl, 'ls', '-w', wuuid]))
    # Modify to non-ascii tags
    non_ascii_tags = ['你好世界😊', 'fáncy ünicode']
    run_command([cl, 'wedit', wname, '--tags'] + non_ascii_tags)
    # check_contains(['Tags: %s' % ' '.join(non_ascii_tags)], run_command([cl, 'ls', '-w', wuuid]))
    check_contains(non_ascii_tags, get_info(wuuid, 'tags'))
    # Delete tags
    run_command([cl, 'wedit', wname, '--tags'])
    check_contains(r'Tags:\s+###', run_command([cl, 'ls', '-w', wuuid]))


@TestModule.register('freeze')
def test(ctx):
    run_command([cl, 'work', '-u'])
    wname = random_name()
    wuuid = run_command([cl, 'new', wname])
    ctx.collect_worksheet(wuuid)
    check_contains(['Switched', wname, wuuid], run_command([cl, 'work', wuuid]))
    # Before freezing: can modify everything
    uuid1 = run_command([cl, 'upload', '-c', 'hello'])
    run_command([cl, 'add', 'text', 'message'])
    run_command([cl, 'wedit', '-t', 'new_title'])
    run_command([cl, 'wperm', wuuid, 'public', 'n'])
    run_command([cl, 'wedit', '--freeze'])
    # After freezing: can only modify contents
    run_command([cl, 'detach', uuid1], 1)  # would remove an item
    run_command([cl, 'rm', uuid1], 1)  # would remove an item
    run_command([cl, 'add', 'text', 'message'], 1)  # would add an item
    run_command([cl, 'wedit', '-t', 'new_title'])  # can edit
    run_command([cl, 'wperm', wuuid, 'public', 'a'])  # can edit


@TestModule.register('detach')
def test(ctx):
    uuid1 = run_command([cl, 'upload', test_path('a.txt')])
    uuid2 = run_command([cl, 'upload', test_path('b.txt')])
    run_command([cl, 'add', 'bundle', uuid1])
    ctx.collect_bundle(uuid1)
    run_command([cl, 'add', 'bundle', uuid2])
    ctx.collect_bundle(uuid2)
    # State after the above: 1 2 1 2
    run_command([cl, 'detach', uuid1], 1)  # multiple indices
    run_command([cl, 'detach', uuid1, '-n', '3'], 1)  # indes out of range
    run_command([cl, 'detach', uuid2, '-n', '2'])  # State: 1 1 2
    check_equals(get_info('^', 'uuid'), uuid2)
    run_command([cl, 'detach', uuid2])  # State: 1 1
    check_equals(get_info('^', 'uuid'), uuid1)


@TestModule.register('perm')
def test(ctx):
    uuid = run_command([cl, 'upload', test_path('a.txt')])
    check_equals('all', run_command([cl, 'info', '-v', '-f', 'permission', uuid]))
    check_contains('none', run_command([cl, 'perm', uuid, 'public', 'n']))
    check_contains('read', run_command([cl, 'perm', uuid, 'public', 'r']))
    check_contains('all', run_command([cl, 'perm', uuid, 'public', 'a']))


@TestModule.register('search')
def test(ctx):
    name = random_name()
    uuid1 = run_command([cl, 'upload', test_path('a.txt'), '-n', name])
    uuid2 = run_command([cl, 'upload', test_path('b.txt'), '-n', name])
    check_equals(uuid1, run_command([cl, 'search', uuid1, '-u']))
    check_equals(uuid1, run_command([cl, 'search', 'uuid=' + uuid1, '-u']))
    check_equals('', run_command([cl, 'search', 'uuid=' + uuid1[0:8], '-u']))
    check_equals(uuid1, run_command([cl, 'search', 'uuid=' + uuid1[0:8] + '.*', '-u']))
    check_equals(uuid1, run_command([cl, 'search', 'uuid=' + uuid1[0:8] + '%', '-u']))
    check_equals(uuid1, run_command([cl, 'search', 'uuid=' + uuid1, 'name=' + name, '-u']))
    check_equals(
        uuid1 + '\n' + uuid2, run_command([cl, 'search', 'name=' + name, 'id=.sort', '-u'])
    )
    check_equals(
        uuid1 + '\n' + uuid2,
        run_command([cl, 'search', 'uuid=' + uuid1 + ',' + uuid2, 'id=.sort', '-u']),
    )
    check_equals(
        uuid2 + '\n' + uuid1, run_command([cl, 'search', 'name=' + name, 'id=.sort-', '-u'])
    )
    check_equals('2', run_command([cl, 'search', 'name=' + name, '.count']))
    size1 = float(run_command([cl, 'info', '-f', 'data_size', uuid1]))
    size2 = float(run_command([cl, 'info', '-f', 'data_size', uuid2]))
    check_equals(
        size1 + size2, float(run_command([cl, 'search', 'name=' + name, 'data_size=.sum']))
    )
    # Check search by group
    group_bname = random_name()
    group_buuid = run_command([cl, 'run', 'echo hello', '-n', group_bname])
    wait(group_buuid)
    ctx.collect_bundle(group_buuid)
    user_id, user_name = current_user()
    # Create new group
    group_name = random_name()
    group_uuid_line = run_command([cl, 'gnew', group_name])
    group_uuid = get_uuid(group_uuid_line)
    ctx.collect_group(group_uuid)
    # Make bundle unavailable to public but available to the group
    run_command([cl, 'perm', group_buuid, 'public', 'n'])
    run_command([cl, 'perm', group_buuid, group_name, 'r'])
    check_contains(group_buuid[:8], run_command([cl, 'search', '.shared']))
    check_contains(group_buuid[:8], run_command([cl, 'search', 'group={}'.format(group_uuid)]))
    check_contains(group_buuid[:8], run_command([cl, 'search', 'group={}'.format(group_name)]))


@TestModule.register('run')
def test(ctx):
    name = random_name()
    uuid = run_command([cl, 'run', 'echo hello', '-n', name])
    wait(uuid)
    # test search
    check_contains(name, run_command([cl, 'search', name]))
    check_equals(uuid, run_command([cl, 'search', name, '-u']))
    run_command([cl, 'search', name, '--append'])
    # get info
    check_equals('ready', run_command([cl, 'info', '-f', 'state', uuid]))
    check_contains(['run "echo hello"'], run_command([cl, 'info', '-f', 'args', uuid]))
    check_equals('hello', run_command([cl, 'cat', uuid + '/stdout']))
    # block
    # TODO: Uncomment this when the tail bug is figured out
    # check_contains('hello', run_command([cl, 'run', 'echo hello', '--tail']))
    # invalid child path
    run_command([cl, 'run', 'not/allowed:' + uuid, 'date'], expected_exit_code=1)
    # make sure special characters in the name of a bundle don't break
    special_name = random_name() + '-dashed.dotted'
    run_command([cl, 'run', 'echo hello', '-n', special_name])
    dependent = run_command([cl, 'run', ':%s' % special_name, 'cat %s/stdout' % special_name])
    wait(dependent)
    check_equals('hello', run_command([cl, 'cat', dependent + '/stdout']))

    # test running with a reference to this worksheet
    source_worksheet_full = current_worksheet()
    source_worksheet_name = source_worksheet_full.split("::")[1]

    # Create new worksheet
    new_wname = random_name()
    new_wuuid = run_command([cl, 'new', new_wname])
    ctx.collect_worksheet(new_wuuid)
    check_contains(['Switched', new_wname, new_wuuid], run_command([cl, 'work', new_wuuid]))

    remote_name = random_name()
    remote_uuid = run_command(
        [
            cl,
            'run',
            'source:{}//{}'.format(source_worksheet_name, name),
            "cat source/stdout",
            '-n',
            remote_name,
        ]
    )
    wait(remote_uuid)
    check_contains(remote_name, run_command([cl, 'search', remote_name]))
    check_equals(remote_uuid, run_command([cl, 'search', remote_name, '-u']))
    check_equals('ready', run_command([cl, 'info', '-f', 'state', remote_uuid]))
    check_equals('hello', run_command([cl, 'cat', remote_uuid + '/stdout']))

    sugared_remote_name = random_name()
    sugared_remote_uuid = run_command(
        [
            cl,
            'run',
            'cat %{}//{}%/stdout'.format(source_worksheet_name, name),
            '-n',
            sugared_remote_name,
        ]
    )
    wait(sugared_remote_uuid)
    check_contains(sugared_remote_name, run_command([cl, 'search', sugared_remote_name]))
    check_equals(sugared_remote_uuid, run_command([cl, 'search', sugared_remote_name, '-u']))
    check_equals('ready', run_command([cl, 'info', '-f', 'state', sugared_remote_uuid]))
    check_equals('hello', run_command([cl, 'cat', sugared_remote_uuid + '/stdout']))

    # Explicitly fail when a remote instance name with : in it is supplied
    run_command(
        [cl, 'run', 'cat %%%s//%s%%/stdout' % (source_worksheet_full, name)], expected_exit_code=1
    )


@TestModule.register('read')
def test(ctx):
    dep_uuid = run_command([cl, 'upload', test_path('')])
    uuid = run_command(
        [
            cl,
            'run',
            'dir:' + dep_uuid,
            'file:' + dep_uuid + '/a.txt',
            'ls dir; cat file; seq 1 10; touch done; while true; do sleep 60; done',
        ]
    )
    wait_until_running(uuid)

    # Tests reading first while the bundle is running and then after it is
    # killed.
    for running in [True, False]:
        # Wait for the output to appear. Also, tests cat on a directory.
        wait_for_contents(uuid, substring='done', timeout_seconds=60)

        # Info has only the first 10 lines
        info_output = run_command([cl, 'info', uuid, '--verbose'])
        print(info_output)
        check_contains('a.txt', info_output)
        assert '5\n6\n7' not in info_output, 'info output should contain only first 10 lines'

        # Cat has everything.
        cat_output = run_command([cl, 'cat', uuid + '/stdout'])
        check_contains('5\n6\n7', cat_output)
        check_contains('This is a simple text file for CodaLab.', cat_output)

        # Read a non-existant file.
        run_command([cl, 'cat', uuid + '/unknown'], 1)

        # Dependencies should not be visible.
        dir_cat = run_command([cl, 'cat', uuid])
        assert 'dir' not in dir_cat, '"dir" should not be in bundle'
        assert 'file' not in dir_cat, '"file" should not be in bundle'
        run_command([cl, 'cat', uuid + '/dir'], 1)
        run_command([cl, 'cat', uuid + '/file'], 1)

        # Download the whole bundle.
        path = temp_path('')
        run_command([cl, 'download', uuid, '-o', path])
        assert not os.path.exists(os.path.join(path, 'dir')), '"dir" should not be in bundle'
        assert not os.path.exists(os.path.join(path, 'file')), '"file" should not be in bundle'
        with open(os.path.join(path, 'stdout')) as fileobj:
            check_contains('5\n6\n7', fileobj.read())
        shutil.rmtree(path)

        if running:
            run_command([cl, 'kill', uuid])
            wait(uuid, 1)


@TestModule.register('kill')
def test(ctx):
    uuid = run_command([cl, 'run', 'while true; do sleep 100; done'])
    wait_until_running(uuid)
    check_equals(uuid, run_command([cl, 'kill', uuid]))
    run_command([cl, 'wait', uuid], 1)
    run_command([cl, 'wait', uuid], 1)
    check_equals(str(['kill']), get_info(uuid, 'actions'))


@TestModule.register('write')
def test(ctx):
    uuid = run_command([cl, 'run', 'sleep 5'])
    wait_until_running(uuid)
    target = uuid + '/message'
    run_command([cl, 'write', 'file with space', 'hello world'], 1)  # Not allowed
    check_equals(uuid, run_command([cl, 'write', target, 'hello world']))
    run_command([cl, 'wait', uuid])
    check_equals('hello world', run_command([cl, 'cat', target]))
    check_equals(str(['write\tmessage\thello world']), get_info(uuid, 'actions'))


@TestModule.register('mimic')
def test(ctx):
    def data_hash(uuid):
        run_command([cl, 'wait', uuid])
        return get_info(uuid, 'data_hash')

    simple_name = random_name()

    input_uuid = run_command([cl, 'upload', test_path('a.txt'), '-n', simple_name + '-in1'])
    simple_out_uuid = run_command([cl, 'make', input_uuid, '-n', simple_name + '-out'])

    new_input_uuid = run_command([cl, 'upload', test_path('a.txt')])

    # Try three ways of mimicing, should all produce the same answer
    input_mimic_uuid = run_command([cl, 'mimic', input_uuid, new_input_uuid, '-n', 'new'])
    check_equals(data_hash(simple_out_uuid), data_hash(input_mimic_uuid))

    full_mimic_uuid = run_command(
        [cl, 'mimic', input_uuid, simple_out_uuid, new_input_uuid, '-n', 'new']
    )
    check_equals(data_hash(simple_out_uuid), data_hash(full_mimic_uuid))

    simple_macro_uuid = run_command([cl, 'macro', simple_name, new_input_uuid, '-n', 'new'])
    check_equals(data_hash(simple_out_uuid), data_hash(simple_macro_uuid))

    complex_name = random_name()

    numbered_input_uuid = run_command(
        [cl, 'upload', test_path('a.txt'), '-n', complex_name + '-in1']
    )
    named_input_uuid = run_command(
        [cl, 'upload', test_path('b.txt'), '-n', complex_name + '-in-named']
    )
    out_uuid = run_command(
        [
            cl,
            'make',
            'numbered:' + numbered_input_uuid,
            'named:' + named_input_uuid,
            '-n',
            complex_name + '-out',
        ]
    )

    new_numbered_input_uuid = run_command([cl, 'upload', test_path('a.txt')])
    new_named_input_uuid = run_command([cl, 'upload', test_path('b.txt')])

    # Try running macro with numbered and named inputs
    macro_out_uuid = run_command(
        [
            cl,
            'macro',
            complex_name,
            new_numbered_input_uuid,
            'named:' + new_named_input_uuid,
            '-n',
            'new',
        ]
    )
    check_equals(data_hash(out_uuid), data_hash(macro_out_uuid))

    # Another basic test
    uuidA = run_command([cl, 'upload', test_path('a.txt')])
    uuidB = run_command([cl, 'upload', test_path('b.txt')])
    uuidCountA = run_command([cl, 'run', 'input:' + uuidA, 'wc -l input'])
    uuidCountB = run_command([cl, 'mimic', uuidA, uuidB])
    wait(uuidCountA)
    wait(uuidCountB)
    # Check that the line counts for a.txt and b.txt are correct
    check_contains('2', run_command([cl, 'cat', uuidCountA + '/stdout']).split())
    check_contains('1', run_command([cl, 'cat', uuidCountB + '/stdout']).split())


@TestModule.register('status')
def test(ctx):
    run_command([cl, 'status'])
    run_command([cl, 'alias'])
    run_command([cl, 'help'])


@TestModule.register('events', default=False)
def test(ctx):
    if 'localhost' in run_command([cl, 'work']):
        run_command([cl, 'events'])
        run_command([cl, 'events', '-n'])
        run_command([cl, 'events', '-g', 'user', '-n'])
        run_command([cl, 'events', '-g', 'command', '-n'])
        run_command([cl, 'events', '-o', '1', '-l', '2'])
        run_command([cl, 'events', '-a', '%true%', '-n'])
    else:
        # Shouldn't be allowed to run unless in local mode.
        run_command([cl, 'events'], 1)


@TestModule.register('batch')
def test(ctx):
    """Test batch resolution of bundle uuids"""
    wother = random_name()
    bnames = [random_name() for _ in range(2)]

    # Create worksheet and bundles
    wuuid = run_command([cl, 'new', wother])
    ctx.collect_worksheet(wuuid)
    buuids = [
        run_command([cl, 'upload', test_path('a.txt'), '-n', bnames[0]]),
        run_command([cl, 'upload', test_path('a.txt'), '-n', bnames[1]]),
        run_command([cl, 'upload', test_path('a.txt'), '-n', bnames[0], '-w', wother]),
        run_command([cl, 'upload', test_path('a.txt'), '-n', bnames[1], '-w', wother]),
    ]

    # Test batch info call
    output = run_command(
        [
            cl,
            'info',
            '-f',
            'uuid',
            bnames[0],
            bnames[1],
            '%s/%s' % (wother, bnames[0]),
            '%s/%s' % (wother, bnames[1]),
        ]
    )
    check_equals('\n'.join(buuids), output)

    # Test batch info call with combination of uuids and names
    output = run_command([cl, 'info', '-f', 'uuid', buuids[0], bnames[0], bnames[0], buuids[0]])
    check_equals('\n'.join([buuids[0]] * 4), output)


@TestModule.register('resources')
def test(ctx):
    """Test whether resource constraints are respected"""
    uuid = run_command([cl, 'upload', 'scripts/stress-test.pl'])

    def stress(
        use_time,
        request_time,
        use_memory,
        request_memory,
        use_disk,
        request_disk,
        expected_exit_code,
        expected_failure_message,
    ):
        run_uuid = run_command(
            [
                cl,
                'run',
                'main.pl:' + uuid,
                'perl main.pl %s %s %s' % (use_time, use_memory, use_disk),
                '--request-time',
                str(request_time),
                '--request-memory',
                str(request_memory) + 'm',
                '--request-disk',
                str(request_disk) + 'm',
            ]
        )
        wait(run_uuid, expected_exit_code)
        if expected_failure_message:
            check_equals(expected_failure_message, get_info(run_uuid, 'failure_message'))

    # Good
    stress(
        use_time=1,
        request_time=10,
        use_memory=50,
        request_memory=1000,
        use_disk=10,
        request_disk=100,
        expected_exit_code=0,
        expected_failure_message=None,
    )

    # Too much time
    stress(
        use_time=10,
        request_time=1,
        use_memory=50,
        request_memory=1000,
        use_disk=10,
        request_disk=100,
        expected_exit_code=1,
        expected_failure_message='Time limit 1.0s exceeded.',
    )

    # Too much memory
    # TODO(klopyrev): CircleCI doesn't seem to support cgroups, so we can't get
    # the memory usage of a Docker container.
    # stress(use_time=2, request_time=10, use_memory=1000, request_memory=50, use_disk=10, request_disk=100, expected_exit_code=1, expected_failure_message='Memory limit 50mb exceeded.')

    # Too much disk
    stress(
        use_time=2,
        request_time=10,
        use_memory=50,
        request_memory=1000,
        use_disk=10,
        request_disk=2,
        expected_exit_code=1,
        expected_failure_message='Disk limit 2mb exceeded.',
    )

    # Test network access
    wait(run_command([cl, 'run', 'ping -c 1 google.com']), 1)
    wait(run_command([cl, 'run', 'ping -c 1 google.com', '--request-network']), 0)


# TODO: can't do this test until we can pass in another CodaLab instance.
@TestModule.register('copy', default=False)
def test(ctx):
    """Test copying between instances."""
    source_worksheet = current_worksheet()

    with temp_instance() as remote:
        remote_worksheet = remote.home
        run_command([cl, 'work', remote_worksheet])

        def check_agree(command):
            check_equals(
                run_command(command + ['-w', remote_worksheet]),
                run_command(command + ['-w', source_worksheet]),
            )

        # Upload to original worksheet, transfer to remote
        run_command([cl, 'work', source_worksheet])
        uuid = run_command([cl, 'upload', test_path('')])
        run_command([cl, 'add', 'bundle', uuid, '--dest-worksheet', remote_worksheet])
        check_agree([cl, 'info', '-f', 'data_hash,name', uuid])
        check_agree([cl, 'cat', uuid])

        # Upload to remote, transfer to local
        run_command([cl, 'work', remote_worksheet])
        uuid = run_command([cl, 'upload', test_path('')])
        run_command([cl, 'add', 'bundle', uuid, '--dest-worksheet', source_worksheet])
        check_agree([cl, 'info', '-f', 'data_hash,name', uuid])
        check_agree([cl, 'cat', uuid])

        # Upload to remote, transfer to local (metadata only)
        run_command([cl, 'work', remote_worksheet])
        uuid = run_command([cl, 'upload', '-c', 'hello'])
        run_command([cl, 'rm', '-d', uuid])  # Keep only metadata
        run_command([cl, 'add', 'bundle', uuid, '--dest-worksheet', source_worksheet])

        # Upload to local, transfer to remote (metadata only)
        run_command([cl, 'work', source_worksheet])
        uuid = run_command([cl, 'upload', '-c', 'hello'])
        run_command([cl, 'rm', '-d', uuid])  # Keep only metadata
        run_command([cl, 'add', 'bundle', uuid, '--dest-worksheet', remote_worksheet])

        # Test adding worksheet items
        run_command([cl, 'wadd', source_worksheet, remote_worksheet])
        run_command([cl, 'wadd', remote_worksheet, source_worksheet])


@TestModule.register('groups')
def test(ctx):
    # Should not crash
    run_command([cl, 'ginfo', 'public'])

    user_id, user_name = current_user()
    # Create new group
    group_name = random_name()
    group_uuid_line = run_command([cl, 'gnew', group_name])
    group_uuid = get_uuid(group_uuid_line)
    ctx.collect_group(group_uuid)

    # Check that you are added to your own group
    group_info = run_command([cl, 'ginfo', group_name])
    check_contains(user_name, group_info)
    my_groups = run_command([cl, 'gls'])
    check_contains(group_name, my_groups)

    # Try to relegate yourself to non-admin status
    run_command([cl, 'uadd', user_name, group_name], expected_exit_code=1)

    # TODO: Test other group membership semantics:
    # - removing a group
    # - adding new members
    # - adding an admin
    # - converting member to admin
    # - converting admin to member
    # - permissioning


@TestModule.register('netcat')
def test(ctx):
    script_uuid = run_command([cl, 'upload', test_path('netcat-test.py')])
    uuid = run_command([cl, 'run', 'netcat-test.py:' + script_uuid, 'python netcat-test.py'])
    wait_until_running(uuid)
    time.sleep(5)
    output = run_command([cl, 'netcat', uuid, '5005', '---', 'hi patrick'])
    check_equals('No, this is dawg', output)

    uuid = run_command([cl, 'run', 'netcat-test.py:' + script_uuid, 'python netcat-test.py'])
    wait_until_running(uuid)
    time.sleep(5)
    output = run_command([cl, 'netcat', uuid, '5005', '---', 'yo dawg!'])
    check_equals('Hi this is dawg', output)


@TestModule.register('anonymous')
def test(ctx):
    # Should not crash
    # TODO: multi-user tests that check that owner is hidden for anonymous objects
    run_command([cl, 'wedit', '--anonymous'])
    run_command([cl, 'wedit', '--not-anonymous'])
    uuid = run_command([cl, 'upload', test_path('a.txt')])
    run_command([cl, 'edit', '--anonymous', uuid])
    run_command([cl, 'edit', '--not-anonymous', uuid])


@TestModule.register('docker', default=False)
def test(ctx):
    """
    Placeholder for tests for default Codalab docker images
    """
    uuid = run_command(
        [cl, 'run', '--request-docker-image=codalab/default-cpu:latest', 'python --version']
    )
    wait(uuid)
    check_contains('2.7', run_command([cl, 'cat', uuid + '/stderr']))
    uuid = run_command(
        [cl, 'run', '--request-docker-image=codalab/default-cpu:latest', 'python3.6 --version']
    )
    wait(uuid)
    check_contains('3.6', run_command([cl, 'cat', uuid + '/stdout']))
    uuid = run_command(
        [
            cl,
            'run',
            '--request-docker-image=codalab/default-cpu:latest',
            'python -c "import tensorflow"',
        ]
    )
    wait(uuid)
    uuid = run_command(
        [cl, 'run', '--request-docker-image=codalab/default-cpu:latest', 'python -c "import torch"']
    )
    wait(uuid)
    uuid = run_command(
        [cl, 'run', '--request-docker-image=codalab/default-cpu:latest', 'python -c "import numpy"']
    )
    wait(uuid)
    uuid = run_command(
        [cl, 'run', '--request-docker-image=codalab/default-cpu:latest', 'python -c "import nltk"']
    )
    wait(uuid)
    uuid = run_command(
        [cl, 'run', '--request-docker-image=codalab/default-cpu:latest', 'python -c "import spacy"']
    )
    wait(uuid)
    uuid = run_command(
        [
            cl,
            'run',
            '--request-docker-image=codalab/default-cpu:latest',
            'python -c "import matplotlib"',
        ]
    )
    wait(uuid)
    uuid = run_command(
        [
            cl,
            'run',
            '--request-docker-image=codalab/default-cpu:latest',
            'python3.6 -c "import tensorflow"',
        ]
    )
    wait(uuid)
    uuid = run_command(
        [
            cl,
            'run',
            '--request-docker-image=codalab/default-cpu:latest',
            'python3.6 -c "import torch"',
        ]
    )
    wait(uuid)
    uuid = run_command(
        [
            cl,
            'run',
            '--request-docker-image=codalab/default-cpu:latest',
            'python3.6 -c "import numpy"',
        ]
    )
    wait(uuid)
    uuid = run_command(
        [
            cl,
            'run',
            '--request-docker-image=codalab/default-cpu:latest',
            'python3.6 -c "import nltk"',
        ]
    )
    wait(uuid)
    uuid = run_command(
        [
            cl,
            'run',
            '--request-docker-image=codalab/default-cpu:latest',
            'python3.6 -c "import spacy"',
        ]
    )
    wait(uuid)
    uuid = run_command(
        [
            cl,
            'run',
            '--request-docker-image=codalab/default-cpu:latest',
            'python3.6 -c "import matplotlib"',
        ]
    )
    wait(uuid)
    pass


@TestModule.register('competition')
def test(ctx):
    """Sanity-check the competition script."""
    submit_tag = 'submit'
    eval_tag = 'eval'
    log_worksheet_uuid = run_command([cl, 'work', '-u'])
    devset_uuid = run_command([cl, 'upload', test_path('a.txt')])
    testset_uuid = run_command([cl, 'upload', test_path('b.txt')])
    script_uuid = run_command([cl, 'upload', test_path('evaluate.sh')])
    run_command(
        [
            cl,
            'run',
            'dataset.txt:' + devset_uuid,
            'echo dataset.txt > predictions.txt',
            '--tags',
            submit_tag,
        ]
    )

    config_file = temp_path('-competition-config.json')
    with open(config_file, 'w') as fp:
        json.dump(
            {
                "host": ctx.instance,
                "username": 'codalab',
                "password": 'codalab',
                "log_worksheet_uuid": log_worksheet_uuid,
                "submission_tag": submit_tag,
                "predict": {"mimic": [{"old": devset_uuid, "new": testset_uuid}], "tag": "predict"},
                "evaluate": {
                    "dependencies": [
                        {"parent_uuid": script_uuid, "child_path": "evaluate.sh"},
                        {
                            "parent_uuid": "{predict}",
                            "parent_path": "predictions.txt",
                            "child_path": "predictions.txt",
                        },
                    ],
                    "command": "cat predictions.txt | bash evaluate.sh",
                    "tag": eval_tag,
                },
                "score_specs": [{"name": "goodness", "key": "/stdout:goodness"}],
                "metadata": {"name": "Cool Competition Leaderboard"},
            },
            fp,
        )

    out_file = temp_path('-competition-out.json')
    try:
        run_command(
            [
                'python3.6',
                os.path.join(base_path, 'scripts/competitiond.py'),
                config_file,
                out_file,
                '--verbose',
            ]
        )

        # Check that eval bundle gets created
        results = run_command([cl, 'search', 'tags=' + eval_tag, '-u'])
        check_equals(1, len(results.splitlines()))
    finally:
        os.remove(config_file)
        os.remove(out_file)


@TestModule.register('unicode')
def test(ctx):
    # Non-unicode in file contents
    uuid = run_command([cl, 'upload', '--contents', 'nounicode'])
    check_equals('nounicode', run_command([cl, 'cat', uuid]))

    # Unicode in file contents
    uuid = run_command([cl, 'upload', '--contents', '你好世界😊'])
    check_equals('_', get_info(uuid, 'name'))
    check_equals('你好世界😊', run_command([cl, 'cat', uuid]))

    # Unicode in bundle description, tags and command
    uuid = run_command([cl, 'upload', test_path('a.txt'), '--description', '你好'])
    check_equals('你好', get_info(uuid, 'description'))
    uuid = run_command([cl, 'upload', test_path('a.txt'), '--tags', 'test', '😁'])
    check_contains(['test', '😁'], get_info(uuid, 'tags'))
    uuid = run_command([cl, 'run', 'echo "fáncy ünicode"'])

    # edit description with unicode
    uuid = run_command([cl, 'upload', test_path('a.txt')])
    run_command([cl, 'edit', uuid, '-d', '你好世界😊'])
    check_equals('你好世界😊', get_info(uuid, 'description'))


@TestModule.register('workers')
def test(ctx):
    # Run workers command
    result = run_command([cl, 'workers'])
    lines = result.split("\n")

    # Output should contain at least 3 lines as following:
    # worker_id        cpus  gpus  memory  free_disk  last_checkin  tag  runs
    # -----------------------------------------------------------------------
    # 7a343e1015c7(1)  0/2   0/0   2.0g    32.9g      2.0s ago
    check_equals(True, len(lines) >= 3)

    # Check header which includes 8 columns in total from output.
    header = lines[0]
    check_contains(
        ['worker_id', 'cpus', 'gpus', 'memory', 'free_disk', 'last_checkin', 'tag', 'runs'], header
    )

    # Check number of not null values. First 6 columns should be not null. Column "tag" and "runs" could be empty.
    worker_info = lines[2].split()
    check_equals(True, len(worker_info) >= 6)


if __name__ == '__main__':
    parser = argparse.ArgumentParser(
        description='Runs the specified CodaLab worksheets unit and integration tests against the specified CodaLab instance (defaults to localhost)'
    )
    parser.add_argument(
        '--cl-executable',
        type=str,
        help='Path to codalab CLI executable, defaults to "cl"',
        default='cl',
    )
    parser.add_argument(
        '--instance',
        type=str,
        help='CodaLab instance to run tests against, defaults to "localhost"',
        default='localhost',
    )
    parser.add_argument(
        '--cl-version',
        type=str,
        help='Codalab version to use for multi-instance tests, defaults to "latest"',
        default='latest',
    )
    parser.add_argument(
        'tests',
        metavar='TEST',
        nargs='+',
        type=str,
        choices=list(TestModule.modules.keys()) + ['all', 'default'],
        help='Tests to run from: {%(choices)s}',
    )
    args = parser.parse_args()
    cl = args.cl_executable
    cl_version = args.cl_version
    success = TestModule.run(args.tests, args.instance)
    if not success:
        sys.exit(1)<|MERGE_RESOLUTION|>--- conflicted
+++ resolved
@@ -113,31 +113,22 @@
     return string
 
 
-<<<<<<< HEAD
-def run_command(args, expected_exit_code=0, max_output_chars=256, env=None, binary=False):
+def run_command(args, expected_exit_code=0, max_output_chars=256, env=None, include_stderr=False, binary=False):
     print(">>", *[a.encode('ascii', errors='replace') for a in args], sep=" ")
 
     try:
+        kwargs = dict(env=env)
+        if binary:
+            kwargs = dict(kwargs, encoding="utf-8")
+        if include_stderr:
+            kwargs = dict(kwargs, stderr=subprocess.STDOUT)
         output = (
-            subprocess.check_output(args, env=env)
+            subprocess.check_output(args, **kwargs)
             if binary
             else subprocess.check_output(
-                [a.encode('utf-8') for a in args], env=env, encoding="utf-8"
+                [a.encode('utf-8') for a in args], **kwargs
             )
         )
-=======
-def run_command(args, expected_exit_code=0, max_output_chars=256, env=None, include_stderr=False):
-    for a in args:
-        assert isinstance(a, str)
-    # Travis only prints ASCII
-    print('>> %s' % " ".join([a.decode("utf-8").encode("ascii", errors='replace') for a in args]))
-
-    try:
-        if include_stderr:
-            output = subprocess.check_output(args, stderr=subprocess.STDOUT, env=env)
-        else:
-            output = subprocess.check_output(args, env=env)
->>>>>>> 0c4f360c
         exitcode = 0
     except subprocess.CalledProcessError as e:
         output = e.output
