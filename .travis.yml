--- conflicted
+++ resolved
@@ -15,19 +15,11 @@
         - sudo mv docker-compose /usr/local/bin
         - sudo service mysql stop
       install:
-<<<<<<< HEAD
-        - pip install --upgrade pip mysqlclient
+        - python3 -m pip install --upgrade pip mysqlclient
         - python3 codalab_service.py build service -v ${TRAVIS_BRANCH} --push
         - ./setup.sh server
       script:
-        - python3 codalab_service.py start -w -t --mysql-port 3306 --version ${TRAVIS_BRANCH}
-=======
-        - pip install --upgrade pip MySQL-python
-        - ./codalab_service.py build services -v ${TRAVIS_BRANCH} --push
-        - ./setup.sh server
-      script:
-        - ./codalab_service.py start -t --mysql-port 3306 --version ${TRAVIS_BRANCH}
->>>>>>> 5bfa2afe
+        - python3 codalab_service.py start -t --mysql-port 3306 --version ${TRAVIS_BRANCH}
     - stage: style
       language: python
       python: 3.6
