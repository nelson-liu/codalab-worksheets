jobs:
  include:
    - stage: functionality
      language: python
      sudo: required
      services:
        - docker
      env:
        - CODALAB_USERNAME=codalab CODALAB_PASSWORD=codalab CI=false
      python: 3.6
      before_install:
        - sudo rm /usr/local/bin/docker-compose
        - curl -L https://github.com/docker/compose/releases/download/1.23.2/docker-compose-`uname -s`-`uname -m` > docker-compose
        - chmod +x docker-compose
        - sudo mv docker-compose /usr/local/bin
        - sudo service mysql stop
      install:
<<<<<<< HEAD
        - python3.6 -m pip install --upgrade pip mysqlclient
        - python3.6 codalab_service.py build services -v ${TRAVIS_BRANCH} --push
        - ./setup.sh server
      script:
        - python3.6 codalab_service.py start -t --mysql-port 3306 --version ${TRAVIS_BRANCH}
=======
        - ./codalab_service.py build services -v ${TRAVIS_BRANCH} --push
      script:
        - ./codalab_service.py start -s default test --mysql-port 3306 --version ${TRAVIS_BRANCH}
>>>>>>> 32d82b21
    - stage: style
      language: python
      python: 3.6
      install: pip install --upgrade black==18.9b0
      script: black . --check --diff
    - stage: deploy
      script: echo "Deploying"
      language: python
      sudo: required
      services:
        - docker
      env:
        - CODALAB_USERNAME=codalab CODALAB_PASSWORD=codalab CI=false
      python: 3.6
      after_success: echo "skipped"
      before_deploy:
        - pip install twine
      deploy:
        # Build docker images using tag if it's a version tag (we're releasing)
        # Otherwise if we're on master or staging build named images
        - provider: script
          # Remove first char of tag (v) to get version number from tag
          script: ./scripts/travis-deploy.sh ${TRAVIS_TAG#?} release
          on:
            # only build on valid semver tags
            tags: true
            condition: $TRAVIS_TAG =~ ^v[0-9]+\.[0-9]+\.[0-9]+
        - provider: script
          # Build with branch name if not releasing
          script: ./scripts/travis-deploy.sh master
          on:
            # only build for master and staging for debugging
            branch: master<|MERGE_RESOLUTION|>--- conflicted
+++ resolved
@@ -15,17 +15,9 @@
         - sudo mv docker-compose /usr/local/bin
         - sudo service mysql stop
       install:
-<<<<<<< HEAD
-        - python3.6 -m pip install --upgrade pip mysqlclient
         - python3.6 codalab_service.py build services -v ${TRAVIS_BRANCH} --push
-        - ./setup.sh server
       script:
-        - python3.6 codalab_service.py start -t --mysql-port 3306 --version ${TRAVIS_BRANCH}
-=======
-        - ./codalab_service.py build services -v ${TRAVIS_BRANCH} --push
-      script:
-        - ./codalab_service.py start -s default test --mysql-port 3306 --version ${TRAVIS_BRANCH}
->>>>>>> 32d82b21
+        - python3.6 codalab_service.py start -s default test --mysql-port 3306 --version ${TRAVIS_BRANCH}
     - stage: style
       language: python
       python: 3.6
